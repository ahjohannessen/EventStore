﻿using System;
using System.Collections.Generic;
using System.Linq;
using System.Security.Principal;
using EventStore.Common.Utils;
using EventStore.Core.Data;
using EventStore.Core.Helpers;
using EventStore.Core.Messages;
using EventStore.Core.Messaging;
<<<<<<< HEAD
=======
using EventStore.Core.Util;
>>>>>>> d13c60f1

namespace EventStore.Core.Services.Transport.Tcp {
	public enum ClientVersion : byte {
		V1 = 0,
		V2 = 1
	}

	public class ClientTcpDispatcher : TcpDispatcher {
		public ClientTcpDispatcher() {
			AddUnwrapper(TcpCommand.Ping, UnwrapPing, ClientVersion.V2);
			AddWrapper<TcpMessage.PongMessage>(WrapPong, ClientVersion.V2);

			AddUnwrapper(TcpCommand.IdentifyClient, UnwrapIdentifyClient, ClientVersion.V2);

			AddUnwrapper(TcpCommand.WriteEvents, UnwrapWriteEvents, ClientVersion.V2);
			AddWrapper<ClientMessage.WriteEvents>(WrapWriteEvents, ClientVersion.V2);
			AddUnwrapper(TcpCommand.WriteEventsCompleted, UnwrapWriteEventsCompleted, ClientVersion.V2);
			AddWrapper<ClientMessage.WriteEventsCompleted>(WrapWriteEventsCompleted, ClientVersion.V2);

			AddUnwrapper(TcpCommand.TransactionStart, UnwrapTransactionStart, ClientVersion.V2);
			AddWrapper<ClientMessage.TransactionStart>(WrapTransactionStart, ClientVersion.V2);
			AddUnwrapper(TcpCommand.TransactionStartCompleted, UnwrapTransactionStartCompleted, ClientVersion.V2);
			AddWrapper<ClientMessage.TransactionStartCompleted>(WrapTransactionStartCompleted, ClientVersion.V2);

			AddUnwrapper(TcpCommand.TransactionWrite, UnwrapTransactionWrite, ClientVersion.V2);
			AddWrapper<ClientMessage.TransactionWrite>(WrapTransactionWrite, ClientVersion.V2);
			AddUnwrapper(TcpCommand.TransactionWriteCompleted, UnwrapTransactionWriteCompleted, ClientVersion.V2);
			AddWrapper<ClientMessage.TransactionWriteCompleted>(WrapTransactionWriteCompleted, ClientVersion.V2);

			AddUnwrapper(TcpCommand.TransactionCommit, UnwrapTransactionCommit, ClientVersion.V2);
			AddWrapper<ClientMessage.TransactionCommit>(WrapTransactionCommit, ClientVersion.V2);
			AddUnwrapper(TcpCommand.TransactionCommitCompleted, UnwrapTransactionCommitCompleted, ClientVersion.V2);
			AddWrapper<ClientMessage.TransactionCommitCompleted>(WrapTransactionCommitCompleted, ClientVersion.V2);

			AddUnwrapper(TcpCommand.DeleteStream, UnwrapDeleteStream, ClientVersion.V2);
			AddWrapper<ClientMessage.DeleteStream>(WrapDeleteStream, ClientVersion.V2);
			AddUnwrapper(TcpCommand.DeleteStreamCompleted, UnwrapDeleteStreamCompleted, ClientVersion.V2);
			AddWrapper<ClientMessage.DeleteStreamCompleted>(WrapDeleteStreamCompleted, ClientVersion.V2);

			AddUnwrapper(TcpCommand.ReadEvent, UnwrapReadEvent, ClientVersion.V2);
			AddWrapper<ClientMessage.ReadEventCompleted>(WrapReadEventCompleted, ClientVersion.V2);

			AddUnwrapper(TcpCommand.ReadStreamEventsForward, UnwrapReadStreamEventsForward, ClientVersion.V2);
			AddWrapper<ClientMessage.ReadStreamEventsForwardCompleted>(WrapReadStreamEventsForwardCompleted,
				ClientVersion.V2);
			AddUnwrapper(TcpCommand.ReadStreamEventsBackward, UnwrapReadStreamEventsBackward, ClientVersion.V2);
			AddWrapper<ClientMessage.ReadStreamEventsBackwardCompleted>(WrapReadStreamEventsBackwardCompleted,
				ClientVersion.V2);

			AddUnwrapper(TcpCommand.ReadAllEventsForward, UnwrapReadAllEventsForward, ClientVersion.V2);
			AddWrapper<ClientMessage.ReadAllEventsForwardCompleted>(WrapReadAllEventsForwardCompleted,
				ClientVersion.V2);
			AddUnwrapper(TcpCommand.ReadAllEventsBackward, UnwrapReadAllEventsBackward, ClientVersion.V2);
			AddWrapper<ClientMessage.ReadAllEventsBackwardCompleted>(WrapReadAllEventsBackwardCompleted,
				ClientVersion.V2);

<<<<<<< HEAD
=======
			AddUnwrapper(TcpCommand.ReadAllEventsForwardFiltered, UnwrapReadAllEventsForwardFiltered, ClientVersion.V2);
			AddWrapper<ClientMessage.ReadAllEventsForwardFilteredCompleted>(WrapReadAllEventsForwardFilteredCompleted,
				ClientVersion.V2);

>>>>>>> d13c60f1
			AddUnwrapper(TcpCommand.SubscribeToStream, UnwrapSubscribeToStream, ClientVersion.V2);
			AddUnwrapper(TcpCommand.UnsubscribeFromStream, UnwrapUnsubscribeFromStream, ClientVersion.V2);

			AddWrapper<ClientMessage.SubscriptionConfirmation>(WrapSubscribedToStream, ClientVersion.V2);
			AddWrapper<ClientMessage.StreamEventAppeared>(WrapStreamEventAppeared, ClientVersion.V2);
			AddWrapper<ClientMessage.SubscriptionDropped>(WrapSubscriptionDropped, ClientVersion.V2);
			AddUnwrapper(TcpCommand.CreatePersistentSubscription, UnwrapCreatePersistentSubscription, ClientVersion.V2);
			AddUnwrapper(TcpCommand.DeletePersistentSubscription, UnwrapDeletePersistentSubscription, ClientVersion.V2);
			AddWrapper<ClientMessage.CreatePersistentSubscriptionCompleted>(WrapCreatePersistentSubscriptionCompleted,
				ClientVersion.V2);
			AddWrapper<ClientMessage.DeletePersistentSubscriptionCompleted>(WrapDeletePersistentSubscriptionCompleted,
				ClientVersion.V2);
			AddUnwrapper(TcpCommand.UpdatePersistentSubscription, UnwrapUpdatePersistentSubscription, ClientVersion.V2);
			AddWrapper<ClientMessage.UpdatePersistentSubscriptionCompleted>(WrapUpdatePersistentSubscriptionCompleted,
				ClientVersion.V2);


			AddUnwrapper(TcpCommand.ConnectToPersistentSubscription, UnwrapConnectToPersistentSubscription,
				ClientVersion.V2);
			AddUnwrapper(TcpCommand.PersistentSubscriptionAckEvents, UnwrapPersistentSubscriptionAckEvents,
				ClientVersion.V2);
			AddUnwrapper(TcpCommand.PersistentSubscriptionNakEvents, UnwrapPersistentSubscriptionNackEvents,
				ClientVersion.V2);
			AddWrapper<ClientMessage.PersistentSubscriptionConfirmation>(WrapPersistentSubscriptionConfirmation,
				ClientVersion.V2);
			AddWrapper<ClientMessage.PersistentSubscriptionStreamEventAppeared>(
				WrapPersistentSubscriptionStreamEventAppeared, ClientVersion.V2);

			AddUnwrapper(TcpCommand.ScavengeDatabase, UnwrapScavengeDatabase, ClientVersion.V2);
			AddWrapper<ClientMessage.ScavengeDatabaseResponse>(WrapScavengeDatabaseResponse, ClientVersion.V2);

			AddWrapper<ClientMessage.NotHandled>(WrapNotHandled, ClientVersion.V2);
			AddUnwrapper(TcpCommand.NotHandled, UnwrapNotHandled, ClientVersion.V2);

			AddWrapper<TcpMessage.NotAuthenticated>(WrapNotAuthenticated, ClientVersion.V2);
			AddWrapper<TcpMessage.Authenticated>(WrapAuthenticated, ClientVersion.V2);

			// Version 1
			AddWrapper<ClientMessage.ReadStreamEventsForwardCompleted>(WrapReadStreamEventsForwardCompletedV1,
				ClientVersion.V1);
			AddWrapper<ClientMessage.ReadStreamEventsBackwardCompleted>(WrapReadStreamEventsBackwardCompletedV1,
				ClientVersion.V1);
			AddWrapper<ClientMessage.ReadAllEventsForwardCompleted>(WrapReadAllEventsForwardCompletedV1,
				ClientVersion.V1);
			AddWrapper<ClientMessage.ReadAllEventsBackwardCompleted>(WrapReadAllEventsBackwardCompletedV1,
				ClientVersion.V1);
			AddWrapper<ClientMessage.SubscriptionConfirmation>(WrapSubscribedToStreamV1, ClientVersion.V1);
			AddWrapper<ClientMessage.StreamEventAppeared>(WrapStreamEventAppearedV1, ClientVersion.V1);
			AddWrapper<ClientMessage.PersistentSubscriptionConfirmation>(WrapPersistentSubscriptionConfirmationV1,
				ClientVersion.V1);
			AddWrapper<ClientMessage.PersistentSubscriptionStreamEventAppeared>(
				WrapPersistentSubscriptionStreamEventAppearedV1, ClientVersion.V1);
		}

		private static Message UnwrapPing(TcpPackage package, IEnvelope envelope) {
			var data = new byte[package.Data.Count];
			Buffer.BlockCopy(package.Data.Array, package.Data.Offset, data, 0, package.Data.Count);
			var pongMessage = new TcpMessage.PongMessage(package.CorrelationId, data);
			envelope.ReplyWith(pongMessage);
			return pongMessage;
		}

		private static Message UnwrapIdentifyClient(TcpPackage package, IEnvelope envelope) {
			var dto = package.Data.Deserialize<TcpClientMessageDto.IdentifyClient>();
			if (dto == null) return null;

			return new ClientMessage.IdentifyClient(package.CorrelationId, dto.Version, dto.ConnectionName);
		}

		private static TcpPackage WrapPong(TcpMessage.PongMessage message) {
			return new TcpPackage(TcpCommand.Pong, message.CorrelationId, message.Payload);
		}

		private static ClientMessage.WriteEvents UnwrapWriteEvents(TcpPackage package, IEnvelope envelope,
			IPrincipal user, string login, string password) {
			var dto = package.Data.Deserialize<TcpClientMessageDto.WriteEvents>();
			if (dto == null) return null;

			var events = new Event[dto.Events == null ? 0 : dto.Events.Length];
			for (int i = 0; i < events.Length; ++i) {
				// ReSharper disable PossibleNullReferenceException
				var e = dto.Events[i];
				// ReSharper restore PossibleNullReferenceException
				events[i] = new Event(new Guid(e.EventId), e.EventType, e.DataContentType == 1, e.Data, e.Metadata);
			}

			return new ClientMessage.WriteEvents(Guid.NewGuid(), package.CorrelationId, envelope, dto.RequireMaster,
				dto.EventStreamId, dto.ExpectedVersion, events, user, login, password);
		}

		private static TcpPackage WrapWriteEvents(ClientMessage.WriteEvents msg) {
			var events = new TcpClientMessageDto.NewEvent[msg.Events.Length];
			for (int i = 0; i < events.Length; ++i) {
				var e = msg.Events[i];
				events[i] = new TcpClientMessageDto.NewEvent(e.EventId.ToByteArray(),
					e.EventType,
					e.IsJson ? 1 : 0,
					0, e.Data,
					e.Metadata);
			}

			var dto = new TcpClientMessageDto.WriteEvents(msg.EventStreamId, msg.ExpectedVersion, events,
				msg.RequireMaster);
			return CreateWriteRequestPackage(TcpCommand.WriteEvents, msg, dto);
		}

		private static TcpPackage CreateWriteRequestPackage(TcpCommand command, ClientMessage.WriteRequestMessage msg,
			object dto) {
			// we forwarding with InternalCorrId, not client's CorrelationId!!!
			if (msg.User == UserManagement.SystemAccount.Principal) {
				return new TcpPackage(command, TcpFlags.TrustedWrite, msg.InternalCorrId, null, null, dto.Serialize());
			}

			return msg.Login != null && msg.Password != null
				? new TcpPackage(command, TcpFlags.Authenticated, msg.InternalCorrId, msg.Login, msg.Password,
					dto.Serialize())
				: new TcpPackage(command, TcpFlags.None, msg.InternalCorrId, null, null, dto.Serialize());
		}

		private static ClientMessage.WriteEventsCompleted UnwrapWriteEventsCompleted(TcpPackage package,
			IEnvelope envelope) {
			var dto = package.Data.Deserialize<TcpClientMessageDto.WriteEventsCompleted>();
			if (dto == null) return null;
			if (dto.Result == TcpClientMessageDto.OperationResult.Success)
				return new ClientMessage.WriteEventsCompleted(package.CorrelationId,
					dto.FirstEventNumber,
					dto.LastEventNumber,
					dto.PreparePosition ?? -1,
					dto.CommitPosition ?? -1);
			return new ClientMessage.WriteEventsCompleted(package.CorrelationId,
				(OperationResult)dto.Result,
				dto.Message,
				dto.CurrentVersion ?? -1);
		}

		private static TcpPackage WrapWriteEventsCompleted(ClientMessage.WriteEventsCompleted msg) {
			var dto = new TcpClientMessageDto.WriteEventsCompleted((TcpClientMessageDto.OperationResult)msg.Result,
				msg.Message,
				msg.FirstEventNumber,
				msg.LastEventNumber,
				msg.PreparePosition,
				msg.CommitPosition,
				msg.CurrentVersion);
			return new TcpPackage(TcpCommand.WriteEventsCompleted, msg.CorrelationId, dto.Serialize());
		}

		private static ClientMessage.TransactionStart UnwrapTransactionStart(TcpPackage package, IEnvelope envelope,
			IPrincipal user, string login, string password) {
			var dto = package.Data.Deserialize<TcpClientMessageDto.TransactionStart>();
			if (dto == null) return null;
			return new ClientMessage.TransactionStart(Guid.NewGuid(), package.CorrelationId, envelope,
				dto.RequireMaster,
				dto.EventStreamId, dto.ExpectedVersion, user, login, password);
		}

		private static TcpPackage WrapTransactionStart(ClientMessage.TransactionStart msg) {
			var dto = new TcpClientMessageDto.TransactionStart(msg.EventStreamId, msg.ExpectedVersion,
				msg.RequireMaster);
			return CreateWriteRequestPackage(TcpCommand.TransactionStart, msg, dto);
		}

		private static ClientMessage.TransactionStartCompleted UnwrapTransactionStartCompleted(TcpPackage package,
			IEnvelope envelope) {
			var dto = package.Data.Deserialize<TcpClientMessageDto.TransactionStartCompleted>();
			if (dto == null) return null;
			return new ClientMessage.TransactionStartCompleted(package.CorrelationId, dto.TransactionId,
				(OperationResult)dto.Result, dto.Message);
		}

		private static TcpPackage WrapTransactionStartCompleted(ClientMessage.TransactionStartCompleted msg) {
			var dto = new TcpClientMessageDto.TransactionStartCompleted(msg.TransactionId,
				(TcpClientMessageDto.OperationResult)msg.Result, msg.Message);
			return new TcpPackage(TcpCommand.TransactionStartCompleted, msg.CorrelationId, dto.Serialize());
		}

		private static ClientMessage.TransactionWrite UnwrapTransactionWrite(TcpPackage package, IEnvelope envelope,
			IPrincipal user, string login, string password) {
			var dto = package.Data.Deserialize<TcpClientMessageDto.TransactionWrite>();
			if (dto == null) return null;

			var events = new Event[dto.Events == null ? 0 : dto.Events.Length];
			for (int i = 0; i < events.Length; ++i) {
				// ReSharper disable PossibleNullReferenceException
				var e = dto.Events[i];
				// ReSharper restore PossibleNullReferenceException
				events[i] = new Event(new Guid(e.EventId), e.EventType, e.DataContentType == 1, e.Data, e.Metadata);
			}

			return new ClientMessage.TransactionWrite(Guid.NewGuid(), package.CorrelationId, envelope,
				dto.RequireMaster,
				dto.TransactionId, events, user, login, password);
		}

		private static TcpPackage WrapTransactionWrite(ClientMessage.TransactionWrite msg) {
			var events = new TcpClientMessageDto.NewEvent[msg.Events.Length];
			for (int i = 0; i < events.Length; ++i) {
				var e = msg.Events[i];
				events[i] = new TcpClientMessageDto.NewEvent(e.EventId.ToByteArray(), e.EventType, e.IsJson ? 1 : 0, 0,
					e.Data, e.Metadata);
			}

			var dto = new TcpClientMessageDto.TransactionWrite(msg.TransactionId, events, msg.RequireMaster);
			return CreateWriteRequestPackage(TcpCommand.TransactionWrite, msg, dto);
		}

		private static ClientMessage.TransactionWriteCompleted UnwrapTransactionWriteCompleted(TcpPackage package,
			IEnvelope envelope) {
			var dto = package.Data.Deserialize<TcpClientMessageDto.TransactionWriteCompleted>();
			if (dto == null) return null;
			return new ClientMessage.TransactionWriteCompleted(package.CorrelationId, dto.TransactionId,
				(OperationResult)dto.Result, dto.Message);
		}

		private static TcpPackage WrapTransactionWriteCompleted(ClientMessage.TransactionWriteCompleted msg) {
			var dto = new TcpClientMessageDto.TransactionWriteCompleted(msg.TransactionId,
				(TcpClientMessageDto.OperationResult)msg.Result, msg.Message);
			return new TcpPackage(TcpCommand.TransactionWriteCompleted, msg.CorrelationId, dto.Serialize());
		}

		private static ClientMessage.TransactionCommit UnwrapTransactionCommit(TcpPackage package, IEnvelope envelope,
			IPrincipal user, string login, string password) {
			var dto = package.Data.Deserialize<TcpClientMessageDto.TransactionCommit>();
			if (dto == null) return null;
			return new ClientMessage.TransactionCommit(Guid.NewGuid(), package.CorrelationId, envelope,
				dto.RequireMaster,
				dto.TransactionId, user, login, password);
		}

		private static TcpPackage WrapTransactionCommit(ClientMessage.TransactionCommit msg) {
			var dto = new TcpClientMessageDto.TransactionCommit(msg.TransactionId, msg.RequireMaster);
			return CreateWriteRequestPackage(TcpCommand.TransactionCommit, msg, dto);
		}

		private static ClientMessage.TransactionCommitCompleted UnwrapTransactionCommitCompleted(TcpPackage package,
			IEnvelope envelope) {
			var dto = package.Data.Deserialize<TcpClientMessageDto.TransactionCommitCompleted>();
			if (dto == null) return null;
			if (dto.Result == TcpClientMessageDto.OperationResult.Success)
				return new ClientMessage.TransactionCommitCompleted(package.CorrelationId, dto.TransactionId,
					dto.FirstEventNumber, dto.LastEventNumber, dto.PreparePosition ?? -1, dto.CommitPosition ?? -1);
			return new ClientMessage.TransactionCommitCompleted(package.CorrelationId, dto.TransactionId,
				(OperationResult)dto.Result, dto.Message);
		}

		private static TcpPackage WrapTransactionCommitCompleted(ClientMessage.TransactionCommitCompleted msg) {
			var dto = new TcpClientMessageDto.TransactionCommitCompleted(msg.TransactionId,
				(TcpClientMessageDto.OperationResult)msg.Result,
				msg.Message, msg.FirstEventNumber, msg.LastEventNumber, msg.PreparePosition, msg.CommitPosition);
			return new TcpPackage(TcpCommand.TransactionCommitCompleted, msg.CorrelationId, dto.Serialize());
		}

		private static ClientMessage.DeleteStream UnwrapDeleteStream(TcpPackage package, IEnvelope envelope,
			IPrincipal user, string login, string password) {
			var dto = package.Data.Deserialize<TcpClientMessageDto.DeleteStream>();
			if (dto == null) return null;
			return new ClientMessage.DeleteStream(Guid.NewGuid(), package.CorrelationId, envelope, dto.RequireMaster,
				dto.EventStreamId, dto.ExpectedVersion, dto.HardDelete ?? false, user, login, password);
		}

		private static TcpPackage WrapDeleteStream(ClientMessage.DeleteStream msg) {
			var dto = new TcpClientMessageDto.DeleteStream(msg.EventStreamId, msg.ExpectedVersion, msg.RequireMaster,
				msg.HardDelete);
			return CreateWriteRequestPackage(TcpCommand.DeleteStream, msg, dto);
		}

		private static ClientMessage.DeleteStreamCompleted UnwrapDeleteStreamCompleted(TcpPackage package,
			IEnvelope envelope) {
			var dto = package.Data.Deserialize<TcpClientMessageDto.DeleteStreamCompleted>();
			if (dto == null) return null;
			return new ClientMessage.DeleteStreamCompleted(package.CorrelationId, (OperationResult)dto.Result,
				dto.Message,
				dto.PreparePosition ?? -1,
				dto.CommitPosition ?? -1);
		}

		private static TcpPackage WrapDeleteStreamCompleted(ClientMessage.DeleteStreamCompleted msg) {
			var dto = new TcpClientMessageDto.DeleteStreamCompleted((TcpClientMessageDto.OperationResult)msg.Result,
				msg.Message,
				msg.PreparePosition,
				msg.CommitPosition);
			return new TcpPackage(TcpCommand.DeleteStreamCompleted, msg.CorrelationId, dto.Serialize());
		}

		private static ClientMessage.ReadEvent
			UnwrapReadEvent(TcpPackage package, IEnvelope envelope, IPrincipal user) {
			var dto = package.Data.Deserialize<TcpClientMessageDto.ReadEvent>();
			if (dto == null) return null;
			return new ClientMessage.ReadEvent(Guid.NewGuid(), package.CorrelationId, envelope, dto.EventStreamId,
				dto.EventNumber, dto.ResolveLinkTos, dto.RequireMaster, user);
		}

		private static TcpPackage WrapReadEventCompleted(ClientMessage.ReadEventCompleted msg) {
			var dto = new TcpClientMessageDto.ReadEventCompleted(
				(TcpClientMessageDto.ReadEventCompleted.ReadEventResult)msg.Result,
				new TcpClientMessageDto.ResolvedIndexedEvent(msg.Record.Event, msg.Record.Link), msg.Error);
			return new TcpPackage(TcpCommand.ReadEventCompleted, msg.CorrelationId, dto.Serialize());
		}

		private static ClientMessage.ReadStreamEventsForward UnwrapReadStreamEventsForward(TcpPackage package,
			IEnvelope envelope, IPrincipal user) {
			var dto = package.Data.Deserialize<TcpClientMessageDto.ReadStreamEvents>();
			if (dto == null) return null;
			return new ClientMessage.ReadStreamEventsForward(Guid.NewGuid(), package.CorrelationId, envelope,
				dto.EventStreamId, dto.FromEventNumber, dto.MaxCount,
				dto.ResolveLinkTos, dto.RequireMaster, null, user);
		}

		private static TcpPackage WrapReadStreamEventsForwardCompleted(
			ClientMessage.ReadStreamEventsForwardCompleted msg) {
			var dto = new TcpClientMessageDto.ReadStreamEventsCompleted(
				ConvertToResolvedIndexedEvents(msg.Events),
				(TcpClientMessageDto.ReadStreamEventsCompleted.ReadStreamResult)msg.Result,
				msg.NextEventNumber, msg.LastEventNumber, msg.IsEndOfStream, msg.TfLastCommitPosition, msg.Error);
			return new TcpPackage(TcpCommand.ReadStreamEventsForwardCompleted, msg.CorrelationId, dto.Serialize());
		}

		private static ClientMessage.ReadStreamEventsBackward UnwrapReadStreamEventsBackward(TcpPackage package,
			IEnvelope envelope, IPrincipal user) {
			var dto = package.Data.Deserialize<TcpClientMessageDto.ReadStreamEvents>();
			if (dto == null) return null;
			return new ClientMessage.ReadStreamEventsBackward(Guid.NewGuid(), package.CorrelationId, envelope,
				dto.EventStreamId, dto.FromEventNumber, dto.MaxCount,
				dto.ResolveLinkTos, dto.RequireMaster, null, user);
		}

		private static TcpPackage WrapReadStreamEventsBackwardCompleted(
			ClientMessage.ReadStreamEventsBackwardCompleted msg) {
			var dto = new TcpClientMessageDto.ReadStreamEventsCompleted(
				ConvertToResolvedIndexedEvents(msg.Events),
				(TcpClientMessageDto.ReadStreamEventsCompleted.ReadStreamResult)msg.Result,
				msg.NextEventNumber, msg.LastEventNumber, msg.IsEndOfStream, msg.TfLastCommitPosition, msg.Error);
			return new TcpPackage(TcpCommand.ReadStreamEventsBackwardCompleted, msg.CorrelationId, dto.Serialize());
		}

		private static TcpClientMessageDto.ResolvedIndexedEvent[]
			ConvertToResolvedIndexedEvents(ResolvedEvent[] events) {
			var result = new TcpClientMessageDto.ResolvedIndexedEvent[events.Length];
			for (int i = 0; i < events.Length; ++i) {
				result[i] = new TcpClientMessageDto.ResolvedIndexedEvent(events[i].Event, events[i].Link);
			}

			return result;
		}

		private static ClientMessage.ReadAllEventsForward UnwrapReadAllEventsForward(TcpPackage package,
			IEnvelope envelope, IPrincipal user) {
			var dto = package.Data.Deserialize<TcpClientMessageDto.ReadAllEvents>();
			if (dto == null) return null;
<<<<<<< HEAD
			return new ClientMessage.ReadAllEventsForward(Guid.NewGuid(), package.CorrelationId, envelope,
				dto.CommitPosition, dto.PreparePosition, dto.MaxCount,
				dto.ResolveLinkTos, dto.RequireMaster, null, user);
		}

=======

			return new ClientMessage.ReadAllEventsForward(Guid.NewGuid(), package.CorrelationId, envelope,
				dto.CommitPosition, dto.PreparePosition, dto.MaxCount,
				dto.ResolveLinkTos, dto.RequireMaster, null, user, null);
		}


>>>>>>> d13c60f1
		private static TcpPackage WrapReadAllEventsForwardCompleted(ClientMessage.ReadAllEventsForwardCompleted msg) {
			var dto = new TcpClientMessageDto.ReadAllEventsCompleted(
				msg.CurrentPos.CommitPosition, msg.CurrentPos.PreparePosition, ConvertToResolvedEvents(msg.Events),
				msg.NextPos.CommitPosition, msg.NextPos.PreparePosition,
				(TcpClientMessageDto.ReadAllEventsCompleted.ReadAllResult)msg.Result, msg.Error);
			return new TcpPackage(TcpCommand.ReadAllEventsForwardCompleted, msg.CorrelationId, dto.Serialize());
		}

		private static ClientMessage.ReadAllEventsBackward UnwrapReadAllEventsBackward(TcpPackage package,
			IEnvelope envelope, IPrincipal user) {
			var dto = package.Data.Deserialize<TcpClientMessageDto.ReadAllEvents>();
			if (dto == null) return null;
			return new ClientMessage.ReadAllEventsBackward(Guid.NewGuid(), package.CorrelationId, envelope,
				dto.CommitPosition, dto.PreparePosition, dto.MaxCount,
				dto.ResolveLinkTos, dto.RequireMaster, null, user);
		}

		private static TcpPackage WrapReadAllEventsBackwardCompleted(ClientMessage.ReadAllEventsBackwardCompleted msg) {
			var dto = new TcpClientMessageDto.ReadAllEventsCompleted(
				msg.CurrentPos.CommitPosition, msg.CurrentPos.PreparePosition, ConvertToResolvedEvents(msg.Events),
				msg.NextPos.CommitPosition, msg.NextPos.PreparePosition,
				(TcpClientMessageDto.ReadAllEventsCompleted.ReadAllResult)msg.Result, msg.Error);
			return new TcpPackage(TcpCommand.ReadAllEventsBackwardCompleted, msg.CorrelationId, dto.Serialize());
		}

<<<<<<< HEAD
=======
		private static ClientMessage.ReadAllEventsForwardFiltered UnwrapReadAllEventsForwardFiltered(TcpPackage package,
			IEnvelope envelope, IPrincipal user) {
			var dto = package.Data.Deserialize<TcpClientMessageDto.ReadAllEventsFiltered>();
			if (dto == null) return null;

			StringFilter allowedTypes = new StringFilter(dto.AllowedEventTypes);
			int maxSearchWindow = dto.MaxCount;
			if (dto.MaxSearchWindow.HasValue) {
				maxSearchWindow = dto.MaxSearchWindow.GetValueOrDefault();
			}

			return new ClientMessage.ReadAllEventsForwardFiltered(Guid.NewGuid(), package.CorrelationId, envelope,
				dto.CommitPosition, dto.PreparePosition, dto.MaxCount,
				dto.ResolveLinkTos, dto.RequireMaster, maxSearchWindow, null, user, null, allowedTypes);
		}

		private static TcpPackage WrapReadAllEventsForwardFilteredCompleted(
			ClientMessage.ReadAllEventsForwardFilteredCompleted msg) {
			var dto = new TcpClientMessageDto.ReadAllEventsFilteredCompleted(
				msg.CurrentPos.CommitPosition, msg.CurrentPos.PreparePosition, ConvertToResolvedEvents(msg.Events),
				msg.NextPos.CommitPosition, msg.NextPos.PreparePosition, msg.IsEndOfStream,
				(TcpClientMessageDto.ReadAllEventsFilteredCompleted.ReadAllFilteredResult)msg.Result, msg.Error);
			return new TcpPackage(TcpCommand.ReadAllEventsForwardFilteredCompleted, msg.CorrelationId, dto.Serialize());
		}

>>>>>>> d13c60f1
		private static TcpClientMessageDto.ResolvedEvent[] ConvertToResolvedEvents(ResolvedEvent[] events) {
			var result = new TcpClientMessageDto.ResolvedEvent[events.Length];
			for (int i = 0; i < events.Length; ++i) {
				result[i] = new TcpClientMessageDto.ResolvedEvent(events[i]);
			}

			return result;
		}

		private ClientMessage.SubscribeToStream UnwrapSubscribeToStream(TcpPackage package,
			IEnvelope envelope,
			IPrincipal user,
			string login,
			string pass,
			TcpConnectionManager connection) {
			var dto = package.Data.Deserialize<TcpClientMessageDto.SubscribeToStream>();
			if (dto == null) return null;
			return new ClientMessage.SubscribeToStream(Guid.NewGuid(), package.CorrelationId, envelope,
<<<<<<< HEAD
				connection.ConnectionId, dto.EventStreamId??string.Empty /*workaround to allow proto3 clients*/, dto.ResolveLinkTos, user);
=======
				connection.ConnectionId, dto.EventStreamId, dto.ResolveLinkTos, user);
>>>>>>> d13c60f1
		}

		private ClientMessage.UnsubscribeFromStream UnwrapUnsubscribeFromStream(TcpPackage package, IEnvelope envelope,
			IPrincipal user) {
			var dto = package.Data.Deserialize<TcpClientMessageDto.UnsubscribeFromStream>();
			if (dto == null) return null;
			return new ClientMessage.UnsubscribeFromStream(Guid.NewGuid(), package.CorrelationId, envelope, user);
		}

		private TcpPackage WrapSubscribedToStream(ClientMessage.SubscriptionConfirmation msg) {
			var dto = new TcpClientMessageDto.SubscriptionConfirmation(msg.LastCommitPosition, msg.LastEventNumber);
			return new TcpPackage(TcpCommand.SubscriptionConfirmation, msg.CorrelationId, dto.Serialize());
		}

		private ClientMessage.CreatePersistentSubscription UnwrapCreatePersistentSubscription(
			TcpPackage package, IEnvelope envelope, IPrincipal user, string username, string password,
			TcpConnectionManager connection) {
			var dto = package.Data.Deserialize<TcpClientMessageDto.CreatePersistentSubscription>();
			if (dto == null) return null;

			var namedConsumerStrategy = dto.NamedConsumerStrategy;
			if (string.IsNullOrEmpty(namedConsumerStrategy)) {
				namedConsumerStrategy = dto.PreferRoundRobin
					? SystemConsumerStrategies.RoundRobin
					: SystemConsumerStrategies.DispatchToSingle;
			}

			return new ClientMessage.CreatePersistentSubscription(Guid.NewGuid(), package.CorrelationId, envelope,
				dto.EventStreamId, dto.SubscriptionGroupName, dto.ResolveLinkTos, dto.StartFrom,
				dto.MessageTimeoutMilliseconds,
				dto.RecordStatistics, dto.MaxRetryCount, dto.BufferSize, dto.LiveBufferSize,
				dto.ReadBatchSize, dto.CheckpointAfterTime, dto.CheckpointMinCount,
				dto.CheckpointMaxCount, dto.SubscriberMaxCount, namedConsumerStrategy,
				user, username, password);
		}

		private ClientMessage.UpdatePersistentSubscription UnwrapUpdatePersistentSubscription(
			TcpPackage package, IEnvelope envelope, IPrincipal user, string username, string password,
			TcpConnectionManager connection) {
			var dto = package.Data.Deserialize<TcpClientMessageDto.UpdatePersistentSubscription>();
			if (dto == null) return null;

			var namedConsumerStrategy = dto.NamedConsumerStrategy;
			if (string.IsNullOrEmpty(namedConsumerStrategy)) {
				namedConsumerStrategy = dto.PreferRoundRobin
					? SystemConsumerStrategies.RoundRobin
					: SystemConsumerStrategies.DispatchToSingle;
			}

			return new ClientMessage.UpdatePersistentSubscription(Guid.NewGuid(), package.CorrelationId, envelope,
				dto.EventStreamId, dto.SubscriptionGroupName, dto.ResolveLinkTos, dto.StartFrom,
				dto.MessageTimeoutMilliseconds,
				dto.RecordStatistics, dto.MaxRetryCount, dto.BufferSize, dto.LiveBufferSize,
				dto.ReadBatchSize, dto.CheckpointAfterTime, dto.CheckpointMinCount,
				dto.CheckpointMaxCount, dto.SubscriberMaxCount, namedConsumerStrategy,
				user, username, password);
		}

		private ClientMessage.DeletePersistentSubscription UnwrapDeletePersistentSubscription(
			TcpPackage package, IEnvelope envelope, IPrincipal user, string username, string password,
			TcpConnectionManager connection) {
			var dto = package.Data.Deserialize<TcpClientMessageDto.CreatePersistentSubscription>();
			if (dto == null) return null;
			return new ClientMessage.DeletePersistentSubscription(Guid.NewGuid(), package.CorrelationId, envelope,
				dto.EventStreamId, dto.SubscriptionGroupName, user);
		}

		private TcpPackage WrapDeletePersistentSubscriptionCompleted(
			ClientMessage.DeletePersistentSubscriptionCompleted msg) {
			var dto = new TcpClientMessageDto.DeletePersistentSubscriptionCompleted(
				(TcpClientMessageDto.DeletePersistentSubscriptionCompleted.DeletePersistentSubscriptionResult)msg
					.Result, msg.Reason);
			return new TcpPackage(TcpCommand.DeletePersistentSubscriptionCompleted, msg.CorrelationId, dto.Serialize());
		}

		private TcpPackage WrapCreatePersistentSubscriptionCompleted(
			ClientMessage.CreatePersistentSubscriptionCompleted msg) {
			var dto = new TcpClientMessageDto.CreatePersistentSubscriptionCompleted(
				(TcpClientMessageDto.CreatePersistentSubscriptionCompleted.CreatePersistentSubscriptionResult)msg
					.Result, msg.Reason);
			return new TcpPackage(TcpCommand.CreatePersistentSubscriptionCompleted, msg.CorrelationId, dto.Serialize());
		}

		private TcpPackage WrapUpdatePersistentSubscriptionCompleted(
			ClientMessage.UpdatePersistentSubscriptionCompleted msg) {
			var dto = new TcpClientMessageDto.UpdatePersistentSubscriptionCompleted(
				(TcpClientMessageDto.UpdatePersistentSubscriptionCompleted.UpdatePersistentSubscriptionResult)msg
					.Result, msg.Reason);
			return new TcpPackage(TcpCommand.UpdatePersistentSubscriptionCompleted, msg.CorrelationId, dto.Serialize());
		}


		private ClientMessage.ConnectToPersistentSubscription UnwrapConnectToPersistentSubscription(
			TcpPackage package, IEnvelope envelope, IPrincipal user, string login, string pass,
			TcpConnectionManager connection) {
			var dto = package.Data.Deserialize<TcpClientMessageDto.ConnectToPersistentSubscription>();
			if (dto == null) return null;
			return new ClientMessage.ConnectToPersistentSubscription(Guid.NewGuid(), package.CorrelationId, envelope,
				connection.ConnectionId, dto.SubscriptionId, dto.EventStreamId, dto.AllowedInFlightMessages,
				connection.RemoteEndPoint.ToString(), user);
		}

		private ClientMessage.PersistentSubscriptionAckEvents UnwrapPersistentSubscriptionAckEvents(
			TcpPackage package, IEnvelope envelope, IPrincipal user, string login, string pass,
			TcpConnectionManager connection) {
			var dto = package.Data.Deserialize<TcpClientMessageDto.PersistentSubscriptionAckEvents>();
			if (dto == null) return null;
			return new ClientMessage.PersistentSubscriptionAckEvents(
				Guid.NewGuid(), package.CorrelationId, envelope, dto.SubscriptionId,
				dto.ProcessedEventIds.Select(x => new Guid(x)).ToArray(), user);
		}

		private ClientMessage.PersistentSubscriptionNackEvents UnwrapPersistentSubscriptionNackEvents(
			TcpPackage package, IEnvelope envelope, IPrincipal user, string login, string pass,
			TcpConnectionManager connection) {
			var dto = package.Data.Deserialize<TcpClientMessageDto.PersistentSubscriptionNakEvents>();
			if (dto == null) return null;
			return new ClientMessage.PersistentSubscriptionNackEvents(
				Guid.NewGuid(), package.CorrelationId, envelope, dto.SubscriptionId,
				dto.Message, (ClientMessage.PersistentSubscriptionNackEvents.NakAction)dto.Action,
				dto.ProcessedEventIds.Select(x => new Guid(x)).ToArray(), user);
		}

		private TcpPackage
			WrapPersistentSubscriptionConfirmation(ClientMessage.PersistentSubscriptionConfirmation msg) {
			var dto = new TcpClientMessageDto.PersistentSubscriptionConfirmation(msg.LastCommitPosition,
				msg.SubscriptionId, msg.LastEventNumber);
			return new TcpPackage(TcpCommand.PersistentSubscriptionConfirmation, msg.CorrelationId, dto.Serialize());
		}

		private TcpPackage WrapPersistentSubscriptionStreamEventAppeared(
			ClientMessage.PersistentSubscriptionStreamEventAppeared msg) {
			var dto = new TcpClientMessageDto.PersistentSubscriptionStreamEventAppeared(
				new TcpClientMessageDto.ResolvedIndexedEvent(msg.Event.Event, msg.Event.Link), msg.RetryCount);
			return new TcpPackage(TcpCommand.PersistentSubscriptionStreamEventAppeared, msg.CorrelationId,
				dto.Serialize());
		}

		private TcpPackage WrapStreamEventAppeared(ClientMessage.StreamEventAppeared msg) {
			var dto = new TcpClientMessageDto.StreamEventAppeared(new TcpClientMessageDto.ResolvedEvent(msg.Event));
			return new TcpPackage(TcpCommand.StreamEventAppeared, msg.CorrelationId, dto.Serialize());
		}

		private TcpPackage WrapSubscriptionDropped(ClientMessage.SubscriptionDropped msg) {
			var dto = new TcpClientMessageDto.SubscriptionDropped(
				(TcpClientMessageDto.SubscriptionDropped.SubscriptionDropReason)msg.Reason);
			return new TcpPackage(TcpCommand.SubscriptionDropped, msg.CorrelationId, dto.Serialize());
		}

		private ClientMessage.ScavengeDatabase UnwrapScavengeDatabase(TcpPackage package, IEnvelope envelope,
			IPrincipal user) {
			return new ClientMessage.ScavengeDatabase(envelope, package.CorrelationId, user, 0, 1);
		}

		private TcpPackage WrapScavengeDatabaseResponse(ClientMessage.ScavengeDatabaseResponse msg) {
			TcpClientMessageDto.ScavengeDatabaseResponse.ScavengeResult result;
			switch (msg.Result) {
				case ClientMessage.ScavengeDatabaseResponse.ScavengeResult.Started:
					result = TcpClientMessageDto.ScavengeDatabaseResponse.ScavengeResult.Started;
					break;
				case ClientMessage.ScavengeDatabaseResponse.ScavengeResult.Unauthorized:
					result = TcpClientMessageDto.ScavengeDatabaseResponse.ScavengeResult.Unauthorized;
					break;
				case ClientMessage.ScavengeDatabaseResponse.ScavengeResult.InProgress:
					result = TcpClientMessageDto.ScavengeDatabaseResponse.ScavengeResult.InProgress;
					break;
				default:
					throw new ArgumentOutOfRangeException();
			}

			var dto = new TcpClientMessageDto.ScavengeDatabaseResponse(result, msg.ScavengeId);
			return new TcpPackage(TcpCommand.ScavengeDatabaseResponse, msg.CorrelationId, dto.Serialize());
		}

		private ClientMessage.NotHandled UnwrapNotHandled(TcpPackage package, IEnvelope envelope) {
			var dto = package.Data.Deserialize<TcpClientMessageDto.NotHandled>();
			if (dto == null) return null;
			return new ClientMessage.NotHandled(package.CorrelationId, dto.Reason, dto.AdditionalInfo);
		}

		private TcpPackage WrapNotHandled(ClientMessage.NotHandled msg) {
			var dto = new TcpClientMessageDto.NotHandled(msg.Reason,
				msg.AdditionalInfo == null ? null : msg.AdditionalInfo.SerializeToArray());
			return new TcpPackage(TcpCommand.NotHandled, msg.CorrelationId, dto.Serialize());
		}

		private TcpPackage WrapNotAuthenticated(TcpMessage.NotAuthenticated msg) {
			return new TcpPackage(TcpCommand.NotAuthenticated, msg.CorrelationId,
				Helper.UTF8NoBom.GetBytes(msg.Reason ?? string.Empty));
		}

		private TcpPackage WrapAuthenticated(TcpMessage.Authenticated msg) {
			return new TcpPackage(TcpCommand.Authenticated, msg.CorrelationId, Empty.ByteArray);
		}


		private static TcpPackage WrapReadStreamEventsForwardCompletedV1(
			ClientMessage.ReadStreamEventsForwardCompleted msg) {
			var dto = new TcpClientMessageDto.ReadStreamEventsCompleted(
				ConvertToResolvedIndexedEvents(msg.Events),
				(TcpClientMessageDto.ReadStreamEventsCompleted.ReadStreamResult)msg.Result,
				msg.NextEventNumber, StreamVersionConverter.Downgrade(msg.LastEventNumber), msg.IsEndOfStream,
				msg.TfLastCommitPosition, msg.Error);
			return new TcpPackage(TcpCommand.ReadStreamEventsForwardCompleted, msg.CorrelationId, dto.Serialize());
		}

		private static TcpPackage WrapReadStreamEventsBackwardCompletedV1(
			ClientMessage.ReadStreamEventsBackwardCompleted msg) {
			var dto = new TcpClientMessageDto.ReadStreamEventsCompleted(
				ConvertToResolvedIndexedEvents(msg.Events),
				(TcpClientMessageDto.ReadStreamEventsCompleted.ReadStreamResult)msg.Result,
				msg.NextEventNumber, StreamVersionConverter.Downgrade(msg.LastEventNumber), msg.IsEndOfStream,
				msg.TfLastCommitPosition, msg.Error);
			return new TcpPackage(TcpCommand.ReadStreamEventsBackwardCompleted, msg.CorrelationId, dto.Serialize());
		}

		private static TcpPackage WrapReadAllEventsForwardCompletedV1(ClientMessage.ReadAllEventsForwardCompleted msg) {
			var dto = new TcpClientMessageDto.ReadAllEventsCompleted(
				msg.CurrentPos.CommitPosition, msg.CurrentPos.PreparePosition, ConvertToResolvedEventsV1(msg.Events),
				msg.NextPos.CommitPosition, msg.NextPos.PreparePosition,
				(TcpClientMessageDto.ReadAllEventsCompleted.ReadAllResult)msg.Result, msg.Error);
			return new TcpPackage(TcpCommand.ReadAllEventsForwardCompleted, msg.CorrelationId, dto.Serialize());
		}

		private static TcpPackage
			WrapReadAllEventsBackwardCompletedV1(ClientMessage.ReadAllEventsBackwardCompleted msg) {
			var dto = new TcpClientMessageDto.ReadAllEventsCompleted(
				msg.CurrentPos.CommitPosition, msg.CurrentPos.PreparePosition, ConvertToResolvedEventsV1(msg.Events),
				msg.NextPos.CommitPosition, msg.NextPos.PreparePosition,
				(TcpClientMessageDto.ReadAllEventsCompleted.ReadAllResult)msg.Result, msg.Error);
			return new TcpPackage(TcpCommand.ReadAllEventsBackwardCompleted, msg.CorrelationId, dto.Serialize());
		}

		private TcpPackage WrapPersistentSubscriptionConfirmationV1(
			ClientMessage.PersistentSubscriptionConfirmation msg) {
			var dto = new TcpClientMessageDto.PersistentSubscriptionConfirmation(msg.LastCommitPosition,
				msg.SubscriptionId,
				msg.LastEventNumber == null
					? msg.LastEventNumber
					: StreamVersionConverter.Downgrade(msg.LastEventNumber.Value));
			return new TcpPackage(TcpCommand.PersistentSubscriptionConfirmation, msg.CorrelationId, dto.Serialize());
		}

		private TcpPackage WrapPersistentSubscriptionStreamEventAppearedV1(
			ClientMessage.PersistentSubscriptionStreamEventAppeared msg) {
			var dto = new TcpClientMessageDto.PersistentSubscriptionStreamEventAppeared(
				ConvertToResolvedIndexedEventV1(msg.Event), msg.RetryCount);
			return new TcpPackage(TcpCommand.PersistentSubscriptionStreamEventAppeared, msg.CorrelationId,
				dto.Serialize());
		}

		private TcpPackage WrapSubscribedToStreamV1(ClientMessage.SubscriptionConfirmation msg) {
			var dto = new TcpClientMessageDto.SubscriptionConfirmation(msg.LastCommitPosition,
				msg.LastEventNumber == null
					? msg.LastEventNumber
					: StreamVersionConverter.Downgrade(msg.LastEventNumber.Value));
			return new TcpPackage(TcpCommand.SubscriptionConfirmation, msg.CorrelationId, dto.Serialize());
		}

		private TcpPackage WrapStreamEventAppearedV1(ClientMessage.StreamEventAppeared msg) {
			var dto = new TcpClientMessageDto.StreamEventAppeared(ConvertToResolvedEventV1(msg.Event));
			return new TcpPackage(TcpCommand.StreamEventAppeared, msg.CorrelationId, dto.Serialize());
		}

		private static TcpClientMessageDto.ResolvedEvent[] ConvertToResolvedEventsV1(ResolvedEvent[] events) {
			var result = new TcpClientMessageDto.ResolvedEvent[events.Length];
			for (int i = 0; i < events.Length; ++i) {
				result[i] = ConvertToResolvedEventV1(events[i]);
			}

			return result;
		}

		private static TcpClientMessageDto.ResolvedEvent ConvertToResolvedEventV1(ResolvedEvent evnt) {
			TcpClientMessageDto.EventRecord eventRecord = null;
			TcpClientMessageDto.EventRecord linkRecord = null;
			if (evnt.Event != null) {
				eventRecord = new TcpClientMessageDto.EventRecord(evnt.Event,
					StreamVersionConverter.Downgrade(evnt.Event.EventNumber));
			}

			if (evnt.Link != null) {
				linkRecord = new TcpClientMessageDto.EventRecord(evnt.Link,
					StreamVersionConverter.Downgrade(evnt.Link.EventNumber));
			}

			return new TcpClientMessageDto.ResolvedEvent(eventRecord, linkRecord,
				evnt.OriginalPosition.Value.CommitPosition,
				evnt.OriginalPosition.Value.PreparePosition);
		}

		private static TcpClientMessageDto.ResolvedIndexedEvent ConvertToResolvedIndexedEventV1(ResolvedEvent evnt) {
			TcpClientMessageDto.EventRecord eventRecord = null;
			TcpClientMessageDto.EventRecord linkRecord = null;
			if (evnt.Event != null) {
				eventRecord = new TcpClientMessageDto.EventRecord(evnt.Event,
					StreamVersionConverter.Downgrade(evnt.Event.EventNumber));
			}

			if (evnt.Link != null) {
				linkRecord = new TcpClientMessageDto.EventRecord(evnt.Link,
					StreamVersionConverter.Downgrade(evnt.Link.EventNumber));
			}

			return new TcpClientMessageDto.ResolvedIndexedEvent(eventRecord, linkRecord);
		}
	}
}<|MERGE_RESOLUTION|>--- conflicted
+++ resolved
@@ -7,10 +7,7 @@
 using EventStore.Core.Helpers;
 using EventStore.Core.Messages;
 using EventStore.Core.Messaging;
-<<<<<<< HEAD
-=======
 using EventStore.Core.Util;
->>>>>>> d13c60f1
 
 namespace EventStore.Core.Services.Transport.Tcp {
 	public enum ClientVersion : byte {
@@ -67,13 +64,10 @@
 			AddWrapper<ClientMessage.ReadAllEventsBackwardCompleted>(WrapReadAllEventsBackwardCompleted,
 				ClientVersion.V2);
 
-<<<<<<< HEAD
-=======
 			AddUnwrapper(TcpCommand.ReadAllEventsForwardFiltered, UnwrapReadAllEventsForwardFiltered, ClientVersion.V2);
 			AddWrapper<ClientMessage.ReadAllEventsForwardFilteredCompleted>(WrapReadAllEventsForwardFilteredCompleted,
 				ClientVersion.V2);
 
->>>>>>> d13c60f1
 			AddUnwrapper(TcpCommand.SubscribeToStream, UnwrapSubscribeToStream, ClientVersion.V2);
 			AddUnwrapper(TcpCommand.UnsubscribeFromStream, UnwrapUnsubscribeFromStream, ClientVersion.V2);
 
@@ -422,13 +416,6 @@
 			IEnvelope envelope, IPrincipal user) {
 			var dto = package.Data.Deserialize<TcpClientMessageDto.ReadAllEvents>();
 			if (dto == null) return null;
-<<<<<<< HEAD
-			return new ClientMessage.ReadAllEventsForward(Guid.NewGuid(), package.CorrelationId, envelope,
-				dto.CommitPosition, dto.PreparePosition, dto.MaxCount,
-				dto.ResolveLinkTos, dto.RequireMaster, null, user);
-		}
-
-=======
 
 			return new ClientMessage.ReadAllEventsForward(Guid.NewGuid(), package.CorrelationId, envelope,
 				dto.CommitPosition, dto.PreparePosition, dto.MaxCount,
@@ -436,7 +423,6 @@
 		}
 
 
->>>>>>> d13c60f1
 		private static TcpPackage WrapReadAllEventsForwardCompleted(ClientMessage.ReadAllEventsForwardCompleted msg) {
 			var dto = new TcpClientMessageDto.ReadAllEventsCompleted(
 				msg.CurrentPos.CommitPosition, msg.CurrentPos.PreparePosition, ConvertToResolvedEvents(msg.Events),
@@ -462,8 +448,6 @@
 			return new TcpPackage(TcpCommand.ReadAllEventsBackwardCompleted, msg.CorrelationId, dto.Serialize());
 		}
 
-<<<<<<< HEAD
-=======
 		private static ClientMessage.ReadAllEventsForwardFiltered UnwrapReadAllEventsForwardFiltered(TcpPackage package,
 			IEnvelope envelope, IPrincipal user) {
 			var dto = package.Data.Deserialize<TcpClientMessageDto.ReadAllEventsFiltered>();
@@ -489,7 +473,6 @@
 			return new TcpPackage(TcpCommand.ReadAllEventsForwardFilteredCompleted, msg.CorrelationId, dto.Serialize());
 		}
 
->>>>>>> d13c60f1
 		private static TcpClientMessageDto.ResolvedEvent[] ConvertToResolvedEvents(ResolvedEvent[] events) {
 			var result = new TcpClientMessageDto.ResolvedEvent[events.Length];
 			for (int i = 0; i < events.Length; ++i) {
@@ -508,11 +491,7 @@
 			var dto = package.Data.Deserialize<TcpClientMessageDto.SubscribeToStream>();
 			if (dto == null) return null;
 			return new ClientMessage.SubscribeToStream(Guid.NewGuid(), package.CorrelationId, envelope,
-<<<<<<< HEAD
 				connection.ConnectionId, dto.EventStreamId??string.Empty /*workaround to allow proto3 clients*/, dto.ResolveLinkTos, user);
-=======
-				connection.ConnectionId, dto.EventStreamId, dto.ResolveLinkTos, user);
->>>>>>> d13c60f1
 		}
 
 		private ClientMessage.UnsubscribeFromStream UnwrapUnsubscribeFromStream(TcpPackage package, IEnvelope envelope,
