--- conflicted
+++ resolved
@@ -47,11 +47,8 @@
 		ReadAllEventsForwardCompleted = 0xB7,
 		ReadAllEventsBackward = 0xB8,
 		ReadAllEventsBackwardCompleted = 0xB9,
-<<<<<<< HEAD
-=======
 		ReadAllEventsForwardFiltered = 0xBA,
 		ReadAllEventsForwardFilteredCompleted = 0xBB,
->>>>>>> 55acb92a
 
 		SubscribeToStream = 0xC0,
 		SubscriptionConfirmation = 0xC1,
