--- conflicted
+++ resolved
@@ -18,8 +18,6 @@
 		IndexReadAllResult ReadAllEventsForward(TFPos pos, int maxCount);
 
 		/// <summary>
-<<<<<<< HEAD
-=======
 		/// Returns event records whose eventType matches the given <see cref="StringFilter"/> in the sequence they were committed into TF.
 		/// Positions is specified as pre-positions (pointer at the beginning of the record).
 		/// </summary>
@@ -27,7 +25,6 @@
 			StringFilter allowedEventTypes);
 
 		/// <summary>
->>>>>>> 55acb92a
 		/// Returns event records in the reverse sequence they were committed into TF.
 		/// Positions is specified as post-positions (pointer after the end of record).
 		/// </summary>
@@ -49,8 +46,6 @@
 		}
 
 		public IndexReadAllResult ReadAllEventsForward(TFPos pos, int maxCount) {
-<<<<<<< HEAD
-=======
 			var result = ReadAllEventsForwardInternal(pos, maxCount, maxCount, new StringFilter(null));
 			return new IndexReadAllResult(result.Records, result.CurrentPos, result.NextPos, result.PrevPos);
 		}
@@ -83,21 +78,12 @@
 
 		private ReadAllEventsForwardRawResult ReadAllEventsForwardInternal(TFPos pos, int maxCount, int maxSearchWindow,
 			StringFilter allowedEventTypes) {
->>>>>>> 55acb92a
 			var records = new List<CommitEventRecord>();
 			var nextPos = pos;
 			// in case we are at position after which there is no commit at all, in that case we have to force 
 			// PreparePosition to long.MaxValue, so if you decide to read backwards from PrevPos, 
 			// you will receive all prepares.
 			var prevPos = new TFPos(pos.CommitPosition, long.MaxValue);
-<<<<<<< HEAD
-			long count = 0;
-			bool firstCommit = true;
-			using (var reader = _backend.BorrowReader()) {
-				long nextCommitPos = pos.CommitPosition;
-				while (count < maxCount) {
-					if (nextCommitPos > _indexCommitter.LastCommitPosition || !IsReplicated(nextCommitPos)) {
-=======
 			var consideredEventsCount = 0L;
 			var firstCommit = true;
 			var reachedEndOfStream = false;
@@ -106,7 +92,6 @@
 				while (records.Count < maxCount && consideredEventsCount < maxSearchWindow) {
 					if (nextCommitPos > _indexCommitter.LastCommitPosition || !IsReplicated(nextCommitPos)) {
 						reachedEndOfStream = true;
->>>>>>> 55acb92a
 						break;
 					}
 
@@ -134,16 +119,11 @@
 							    && new TFPos(prepare.LogPosition, prepare.LogPosition) >= pos) {
 								var eventRecord = new EventRecord(prepare.ExpectedVersion + 1 /* EventNumber */,
 									prepare);
-<<<<<<< HEAD
-								records.Add(new CommitEventRecord(eventRecord, prepare.LogPosition));
-								count++;
-=======
 								consideredEventsCount++;
 								if (allowedEventTypes.IsStringAllowed(prepare.EventType)) {
 									records.Add(new CommitEventRecord(eventRecord, prepare.LogPosition));
 								}
 
->>>>>>> 55acb92a
 								nextPos = new TFPos(result.RecordPostPosition, 0);
 							}
 
@@ -160,11 +140,7 @@
 							}
 
 							reader.Reposition(commit.TransactionPosition);
-<<<<<<< HEAD
-							while (count < maxCount) {
-=======
 							while (consideredEventsCount < maxCount) {
->>>>>>> 55acb92a
 								result = reader.TryReadNext();
 								if (!result.Success) // no more records in TF
 									break;
@@ -184,15 +160,10 @@
 								    && new TFPos(commit.LogPosition, prepare.LogPosition) >= pos) {
 									var eventRecord =
 										new EventRecord(commit.FirstEventNumber + prepare.TransactionOffset, prepare);
-<<<<<<< HEAD
-									records.Add(new CommitEventRecord(eventRecord, commit.LogPosition));
-									count++;
-=======
 									consideredEventsCount++;
 									if (allowedEventTypes.IsStringAllowed(prepare.EventType)) {
 										records.Add(new CommitEventRecord(eventRecord, commit.LogPosition));
 									}
->>>>>>> 55acb92a
 
 									// for forward pass position is inclusive, 
 									// so we put pre-position of commit and post-position of prepare
@@ -205,21 +176,13 @@
 
 							break;
 						}
-<<<<<<< HEAD
-=======
-
->>>>>>> 55acb92a
 						default:
 							throw new Exception(string.Format("Unexpected log record type: {0}.",
 								result.LogRecord.RecordType));
 					}
 				}
 
-<<<<<<< HEAD
-				return new IndexReadAllResult(records, pos, nextPos, prevPos);
-=======
 				return new ReadAllEventsForwardRawResult(records, pos, nextPos, prevPos, reachedEndOfStream);
->>>>>>> 55acb92a
 			}
 		}
 
