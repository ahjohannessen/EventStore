--- conflicted
+++ resolved
@@ -33,15 +33,11 @@
 using System.Net.Sockets;
 using System.Threading;
 using System.Threading.Tasks;
+using EventStore.ClientAPI.Commands;
 using EventStore.ClientAPI.Defines;
 using EventStore.ClientAPI.Exceptions;
-<<<<<<< HEAD
-=======
-using EventStore.ClientAPI.Messages;
->>>>>>> fed519e1
 using EventStore.ClientAPI.TaskWrappers;
 using EventStore.ClientAPI.Tcp;
-using EventStore.ClientAPI.Transport.Tcp;
 using Connection = EventStore.ClientAPI.Transport.Tcp.TcpTypedConnection;
 using Ensure = EventStore.ClientAPI.Common.Utils.Ensure;
 
@@ -80,7 +76,7 @@
         private readonly TcpConnector _connector;
         private Connection _connection;
         private readonly object _connectionLock = new object();
-
+        
         private readonly ConcurrentQueue<ITaskCompletionWrapper> _queue = new ConcurrentQueue<ITaskCompletionWrapper>();
         private readonly ConcurrentDictionary<Guid, WorkItem> _inProgress = new ConcurrentDictionary<Guid, WorkItem>();
         private int _inProgressCount;
@@ -175,8 +171,8 @@
             var taskCompletionSource = new TaskCompletionSource<WriteResult>();
             var taskWrapper = new WriteTaskCompletionWrapper(taskCompletionSource, 
                                                              Guid.NewGuid(), 
-                                                             stream, 
-                                                             expectedVersion, 
+                                                       stream,
+                                                       expectedVersion,
                                                              events);
 
             EnqueueOperation(taskWrapper);
@@ -241,7 +237,7 @@
         {
             while (_queue.Count >= MaxQueueSize)
                 Thread.Sleep(1);
-
+            
             _queue.Enqueue(wrapper);
         }
 
@@ -276,16 +272,16 @@
                     {
                         var lastUpdated = new DateTime(Interlocked.Read(ref workerItem.LastUpdatedTicks));
                         if (now - lastUpdated > EventTimeoutDelay)
-                        {
+                            {
                             if (lastUpdated > _lastReconnectionTimestamp)
-                            {
+                                {
                                 workerItem.Wrapper.Fail(
                                     new OperationTimedOutException(
                                         string.Format("Timed out event which never got response from server was discovered. "
                                                       + "Last state update : {0}, last reconnect : {1}, now(utc) : {2}.",
-                                                      lastUpdated,
-                                                      _lastReconnectionTimestamp,
-                                                      now)));
+                                                            lastUpdated,
+                                                            _lastReconnectionTimestamp,
+                                                            now)));
                                 TryRemoveWorkItem(workerItem);
                             }
                             else
@@ -298,12 +294,12 @@
         }
 
         private bool TryRemoveWorkItem(WorkItem workItem)
-        {
+                {
             WorkItem removed;
             if (!_inProgress.TryRemove(workItem.Wrapper.CorrelationId, out removed))
                 return false;
 
-            Interlocked.Decrement(ref _inProgressCount);
+                    Interlocked.Decrement(ref _inProgressCount);
             return true;
         }
 
@@ -332,22 +328,22 @@
                                                                                      inProgressItem.Attempt));
                     else
                         Send(inProgressItem);
-                }
-                else
+                    }
+                    else
                     Debug.WriteLine("Concurrency failure. Unable to remove in progress item on retry");
-            }
-        }
+                    }
+                }
 
         private void OnPackageReceived(Connection connection, TcpPackage package)
-        {
+                {
             var corrId = package.CorrelationId;
             WorkItem workItem;
 
             if(!_inProgress.TryGetValue(corrId, out workItem))
-            {
+                    {
                 Debug.WriteLine("Unexpected corrid received {0}", corrId);
                 return;
-            }
+                    }
 
             var result = workItem.Wrapper.Process(package);
             switch (result.Status)
@@ -364,8 +360,8 @@
                     break;
                 default:
                     throw new ArgumentOutOfRangeException();
+                }
             }
-        }
 
         private void OnConnectionEstablished(Connection tcpTypedConnection) { }
 
