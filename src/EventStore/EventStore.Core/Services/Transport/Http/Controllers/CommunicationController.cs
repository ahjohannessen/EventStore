--- conflicted
+++ resolved
@@ -84,12 +84,8 @@
                                        e => Log.ErrorException(e, "Error while closing http connection (ok)"));
         }
 
-<<<<<<< HEAD
-        protected void Register(IHttpService service, string uriTemplate, string httpMethod, Action<HttpEntityManager, UriTemplateMatch> handler, ICodec[] requestCodecs, ICodec[] responseCodecs)
-=======
         protected void Register(IHttpService service, string uriTemplate, string httpMethod, 
-                                Action<HttpEntity, UriTemplateMatch> handler, ICodec[] requestCodecs, ICodec[] responseCodecs)
->>>>>>> 7a7661fc
+                                Action<HttpEntityManager, UriTemplateMatch> handler, ICodec[] requestCodecs, ICodec[] responseCodecs)
         {
             service.RegisterControllerAction(new ControllerAction(uriTemplate, httpMethod, requestCodecs, responseCodecs), handler);
         }
