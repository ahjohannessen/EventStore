--- conflicted
+++ resolved
@@ -38,11 +38,7 @@
 {
     public class StreamMetadata
     {
-<<<<<<< HEAD
-        public static readonly StreamMetadata Empty = new StreamMetadata(null, null, null, null, null, null);
-=======
         public static readonly StreamMetadata Empty = new StreamMetadata();
->>>>>>> 837fbb38
 
         public readonly int? MaxCount;
         public readonly TimeSpan? MaxAge;
@@ -53,13 +49,9 @@
         public readonly TimeSpan? CacheControl;
         public readonly StreamAcl Acl;
 
-<<<<<<< HEAD
         public StreamMetadata(int? maxCount = null, TimeSpan? maxAge = null,
                               int? truncateBefore = null, bool? tempStream = null,
                               TimeSpan? cacheControl = null, StreamAcl acl = null)
-=======
-        public StreamMetadata(int? maxCount = null, TimeSpan? maxAge = null, int? truncateBefore = null, TimeSpan? cacheControl = null, StreamAcl acl = null)
->>>>>>> 837fbb38
         {
             if (maxCount <= 0)
                 throw new ArgumentOutOfRangeException(
