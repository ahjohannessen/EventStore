﻿"use strict";
// these $ globals are defined by external environment
// they are redefined here to make R# like tools understand them
var _log = $log;
var _load_module = $load_module;

function log(message) {
    _log("P: " + message);
}

function initializeModules() {
    // load module load new instance of the given module every time
    // this is a responsibility of prelude to manage instances of modules
    var modules = _load_module('Modules');

    // TODO: replace with createRequire($load_module)
    modules.$load_module = _load_module;

    return modules;
} 

function initializeProjections() {
    var projections = _load_module('Projections');
    return projections;
}

var modules = initializeModules();
var projections = initializeProjections();

function scope($on, $notify) {
    var eventProcessor = projections.createEventProcessor(log, $notify);
    var commandHandlers = {
            initialize: function() {
                return eventProcessor.commandHandlers.initialize_raw();
            },

            get_state_partition: function (json, streamId, eventType, category, sequenceNumber, metadata) {
                return eventProcessor.commandHandlers.get_state_partition_raw(json, streamId, eventType, category, sequenceNumber, metadata);
            },
        
            process_event: function(json, streamId, eventType, category, sequenceNumber, metadata, partition) {
                return eventProcessor.commandHandlers.process_event_raw(json, streamId, eventType, category, sequenceNumber, metadata, partition);
            }, 

            get_state: function() {
                var stateJson = JSON.stringify(eventProcessor.commandHandlers.get_state_raw());
                return stateJson;
            }, 
        
            set_state: function(json) {
                var projectionState = JSON.parse(json);
                return eventProcessor.commandHandlers.set_state_raw(projectionState);
            }, 
        
            get_statistics: function() {
                return JSON.stringify(eventProcessor.commandHandlers.get_statistics_raw());
            }, 
        
            get_sources: function() {
                return JSON.stringify(eventProcessor.commandHandlers.get_sources_raw());
            },
             
            set_debugging: function () {
                return eventProcessor.commandHandlers.set_debugging();
            }
    };

    // this is the only way to pass parameters to the system module

    function registerCommandHandlers($on) {
        for (var name in commandHandlers) {
            $on(name, commandHandlers[name]);
        }
    }

    registerCommandHandlers($on);


    function queryLog(message) {
        _log(message);
    }

    function translateOn(handlers) {

        for (var name in handlers) {
            if (name == 0 || name === "$init") {
                eventProcessor.on_init_state(handlers[name]);
            }
            else if (name === "$any") {
                eventProcessor.on_any(handlers[name]);
            }
            else {
                eventProcessor.on_pure(name, handlers[name]);
            }
        }
    }

<<<<<<< HEAD
    function partitionBy(byHandler) {
        eventProcessor.partitionBy(byHandler);
        return {
            when: function (handlers) {
                translateOn(handlers);
            },
            whenAny: function (handler) {
                eventProcessor.on_any(handler);
            }
=======
    function emitStateUpdated() {
        eventProcessor.emit_state_updated();
    }

    function when(handlers) {
        translateOn(handlers);
        return {
            emitStateUpdated: emitStateUpdated,
        };
    }

    function whenAny(handler) {
        eventProcessor.on_any(handler);
        return {
            emitStateUpdated: emitStateUpdated,
        };
    }

    function foreachStream() {
        eventProcessor.byStream();
        // NOTE: this may be removed in the future
        // currently we do not support foreach projections without emitStateUpdated
        eventProcessor.emit_state_updated();
        return {
            when: when,
            whenAny: whenAny,
>>>>>>> 8891ed7e
        };
    }

    function fromCategory(category) {
        eventProcessor.fromCategory(category);
        return {
<<<<<<< HEAD
            partitionBy: partitionBy,
            foreachStream: function () {
                eventProcessor.byStream();
                return {
                    when: function (handlers) {
                        translateOn(handlers);
                    },
                    whenAny: function (handler) {
                        eventProcessor.on_any(handler);
                    }
                };
            },
            when: function (handlers) {
                translateOn(handlers);
            },
            whenAny: function (handler) {
                eventProcessor.on_any(handler);
            }
=======
            foreachStream: foreachStream,
            when: when,
            whenAny: whenAny,
>>>>>>> 8891ed7e
        };
    }

    function fromAll() {
        eventProcessor.fromAll();
        return {
<<<<<<< HEAD
            partitionBy: partitionBy,
            foreachStream: function () {
                eventProcessor.byStream();
                return {
                    when: function (handlers) {
                        translateOn(handlers);
                    },
                    whenAny: function (handler) {
                        eventProcessor.on_any(handler);
                    }
                };
            },
            when: function (handlers) {
                translateOn(handlers);
            },
            whenAny: function (handler) {
                eventProcessor.on_any(handler);
            }
=======
            foreachStream: foreachStream,
            when: when,
            whenAny: whenAny,
>>>>>>> 8891ed7e
        };
    }

    function fromStream(stream) {
        eventProcessor.fromStream(stream);
        return {
            partitionBy: partitionBy,
            when: function (handlers) {
                translateOn(handlers);
            },
            whenAny: function (handler) {
                eventProcessor.on_any(handler);
            }
        };
    }

    function fromStreams(streams) {
        for (var i = 0; i < streams.length; i++) 
            eventProcessor.fromStream(streams[i]);
        return {
            partitionBy: partitionBy,
            when: function (handlers) {
                translateOn(handlers);
            },
            whenAny: function (handler) {
                eventProcessor.on_any(handler);
            }
        };
    }

    function emit(streamId, eventName, eventBody) {
        var message = { streamId: streamId, eventName: eventName , body: JSON.stringify(eventBody) };
        eventProcessor.emit(message);
    }

    function linkTo(streamId, event) {
        var message = { streamId: streamId, eventName: "$>", body: event.sequenceNumber + "@" + event.streamId };
        eventProcessor.emit(message);
    }

    function options(options_obejct) {
        eventProcessor.options(options_obejct);
    }

    return {
        log: queryLog,

        on_any: eventProcessor.on_any,
        on_raw: eventProcessor.on_raw,

        fromAll: fromAll,
        fromCategory: fromCategory,
        fromStream: fromStream,
        fromStreams: fromStreams,
        options: options,
        emit: emit, 
        linkTo: linkTo, 
        require: modules.require,
    };
};

scope;<|MERGE_RESOLUTION|>--- conflicted
+++ resolved
@@ -95,17 +95,7 @@
         }
     }
 
-<<<<<<< HEAD
-    function partitionBy(byHandler) {
-        eventProcessor.partitionBy(byHandler);
-        return {
-            when: function (handlers) {
-                translateOn(handlers);
-            },
-            whenAny: function (handler) {
-                eventProcessor.on_any(handler);
-            }
-=======
+
     function emitStateUpdated() {
         eventProcessor.emit_state_updated();
     }
@@ -132,67 +122,37 @@
         return {
             when: when,
             whenAny: whenAny,
->>>>>>> 8891ed7e
+        };
+    }
+
+    function partitionBy(byHandler) {
+        eventProcessor.partitionBy(byHandler);
+        // NOTE: this may be removed in the future
+        // currently we do not support foreach projections without emitStateUpdated
+        eventProcessor.emit_state_updated();
+        return {
+            when: when,
+            whenAny: whenAny,
         };
     }
 
     function fromCategory(category) {
         eventProcessor.fromCategory(category);
         return {
-<<<<<<< HEAD
-            partitionBy: partitionBy,
-            foreachStream: function () {
-                eventProcessor.byStream();
-                return {
-                    when: function (handlers) {
-                        translateOn(handlers);
-                    },
-                    whenAny: function (handler) {
-                        eventProcessor.on_any(handler);
-                    }
-                };
-            },
-            when: function (handlers) {
-                translateOn(handlers);
-            },
-            whenAny: function (handler) {
-                eventProcessor.on_any(handler);
-            }
-=======
+            partitionBy: partitionBy,
             foreachStream: foreachStream,
             when: when,
             whenAny: whenAny,
->>>>>>> 8891ed7e
         };
     }
 
     function fromAll() {
         eventProcessor.fromAll();
         return {
-<<<<<<< HEAD
-            partitionBy: partitionBy,
-            foreachStream: function () {
-                eventProcessor.byStream();
-                return {
-                    when: function (handlers) {
-                        translateOn(handlers);
-                    },
-                    whenAny: function (handler) {
-                        eventProcessor.on_any(handler);
-                    }
-                };
-            },
-            when: function (handlers) {
-                translateOn(handlers);
-            },
-            whenAny: function (handler) {
-                eventProcessor.on_any(handler);
-            }
-=======
+            partitionBy: partitionBy,
+            when: when,
+            whenAny: whenAny,
             foreachStream: foreachStream,
-            when: when,
-            whenAny: whenAny,
->>>>>>> 8891ed7e
         };
     }
 
@@ -200,12 +160,8 @@
         eventProcessor.fromStream(stream);
         return {
             partitionBy: partitionBy,
-            when: function (handlers) {
-                translateOn(handlers);
-            },
-            whenAny: function (handler) {
-                eventProcessor.on_any(handler);
-            }
+            when: when,
+            whenAny: whenAny,
         };
     }
 
@@ -214,12 +170,8 @@
             eventProcessor.fromStream(streams[i]);
         return {
             partitionBy: partitionBy,
-            when: function (handlers) {
-                translateOn(handlers);
-            },
-            whenAny: function (handler) {
-                eventProcessor.on_any(handler);
-            }
+            when: when,
+            whenAny: whenAny,
         };
     }
 
