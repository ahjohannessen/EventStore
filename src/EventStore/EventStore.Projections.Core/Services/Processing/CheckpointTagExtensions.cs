--- conflicted
+++ resolved
@@ -38,10 +38,7 @@
     {
         public int Version;
         public CheckpointTag Tag;
-<<<<<<< HEAD
-=======
         public Dictionary<string, JToken> ExtraMetadata;
->>>>>>> 658aaf85
     }
 
     public static class CheckpointTagExtensions
@@ -60,8 +57,6 @@
                 return new CheckpointTagVersion { Version = currentEpoch, Tag = null };
             var reader = new JsonTextReader(new StreamReader(new MemoryStream(source)));
             return CheckpointTag.FromJson(reader, currentEpoch);
-<<<<<<< HEAD
-=======
         }
 
         public static CheckpointTagVersion ParseCheckpointTagJson(this string source, int currentEpoch)
@@ -70,7 +65,6 @@
                 return new CheckpointTagVersion { Version = currentEpoch, Tag = null };
             var reader = new JsonTextReader(new StringReader(source));
             return CheckpointTag.FromJson(reader, currentEpoch);
->>>>>>> 658aaf85
         }
     }
 }