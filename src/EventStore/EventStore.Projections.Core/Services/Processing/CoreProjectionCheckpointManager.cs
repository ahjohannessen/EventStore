// Copyright (c) 2012, Event Store LLP
// All rights reserved.
// 
// Redistribution and use in source and binary forms, with or without
// modification, are permitted provided that the following conditions are
// met:
// 
// Redistributions of source code must retain the above copyright notice,
// this list of conditions and the following disclaimer.
// Redistributions in binary form must reproduce the above copyright
// notice, this list of conditions and the following disclaimer in the
// documentation and/or other materials provided with the distribution.
// Neither the name of the Event Store LLP nor the names of its
// contributors may be used to endorse or promote products derived from
// this software without specific prior written permission
// THIS SOFTWARE IS PROVIDED BY THE COPYRIGHT HOLDERS AND CONTRIBUTORS
// "AS IS" AND ANY EXPRESS OR IMPLIED WARRANTIES, INCLUDING, BUT NOT
// LIMITED TO, THE IMPLIED WARRANTIES OF MERCHANTABILITY AND FITNESS FOR
// A PARTICULAR PURPOSE ARE DISCLAIMED. IN NO EVENT SHALL THE COPYRIGHT
// HOLDER OR CONTRIBUTORS BE LIABLE FOR ANY DIRECT, INDIRECT, INCIDENTAL,
// SPECIAL, EXEMPLARY, OR CONSEQUENTIAL DAMAGES (INCLUDING, BUT NOT
// LIMITED TO, PROCUREMENT OF SUBSTITUTE GOODS OR SERVICES; LOSS OF USE,
// DATA, OR PROFITS; OR BUSINESS INTERRUPTION) HOWEVER CAUSED AND ON ANY
// THEORY OF LIABILITY, WHETHER IN CONTRACT, STRICT LIABILITY, OR TORT
// (INCLUDING NEGLIGENCE OR OTHERWISE) ARISING IN ANY WAY OUT OF THE USE
// OF THIS SOFTWARE, EVEN IF ADVISED OF THE POSSIBILITY OF SUCH DAMAGE.
// 

using System;
using System.Diagnostics.Contracts;
using System.Globalization;
using EventStore.Common.Log;
using EventStore.Core.Bus;
using EventStore.Core.TransactionLog.LogRecords;
using EventStore.Projections.Core.Messages;

namespace EventStore.Projections.Core.Services.Processing
{
    public abstract class CoreProjectionCheckpointManager : IProjectionCheckpointManager, ICoreProjectionCheckpointManager
    {
        protected readonly string _name;
        protected readonly ProjectionNamesBuilder _namingBuilder;
        protected readonly ProjectionConfig _projectionConfig;
        protected readonly ILogger _logger;

        private readonly IResultEmitter _resultEmitter;
        private readonly bool _useCheckpoints;
        private readonly bool _emitPartitionCheckpoints; 

        private readonly IPublisher _publisher;
        private readonly Guid _projectionCorrelationId;
        private readonly CheckpointTag _zeroTag;


        private ProjectionCheckpoint _currentCheckpoint;
        private ProjectionCheckpoint _closingCheckpoint;
        private int _handledEventsAfterCheckpoint;
        private CheckpointTag _requestedCheckpointPosition;
        private bool _inCheckpoint;
        private PartitionState _requestedCheckpointState;
        private CheckpointTag _lastCompletedCheckpointPosition;
        private readonly PositionTracker _lastProcessedEventPosition;
        private float _lastProcessedEventProgress;

        private int _eventsProcessedAfterRestart;
        private bool _stateLoaded;
        private bool _started;
        protected bool _stopping;
        private bool _stopped;
        private bool _stateRequested;

        private PartitionState _currentProjectionState;

        private PartitionStateUpdateManager _partitionStateUpdateManager;

        protected CoreProjectionCheckpointManager(
            IPublisher publisher, Guid projectionCorrelationId,
            ProjectionConfig projectionConfig, string name, PositionTagger positionTagger,
            ProjectionNamesBuilder namingBuilder, IResultEmitter resultEmitter, bool useCheckpoints,
            bool emitPartitionCheckpoints)
        {
            if (publisher == null) throw new ArgumentNullException("publisher");
            if (projectionConfig == null) throw new ArgumentNullException("projectionConfig");
            if (name == null) throw new ArgumentNullException("name");
            if (positionTagger == null) throw new ArgumentNullException("positionTagger");
            if (namingBuilder == null) throw new ArgumentNullException("namingBuilder");
            if (resultEmitter == null) throw new ArgumentNullException("resultEmitter");
            if (name == "") throw new ArgumentException("name");

            _lastProcessedEventPosition = new PositionTracker(positionTagger);
            _zeroTag = positionTagger.MakeZeroCheckpointTag();

            _publisher = publisher;
            _projectionCorrelationId = projectionCorrelationId;
            _projectionConfig = projectionConfig;
            _logger = LogManager.GetLoggerFor<CoreProjectionCheckpointManager>();
            _name = name;
            _namingBuilder = namingBuilder;
            _resultEmitter = resultEmitter;
            _useCheckpoints = useCheckpoints;
            _emitPartitionCheckpoints = emitPartitionCheckpoints;
            _requestedCheckpointState = new PartitionState("", null, _zeroTag);
            _currentProjectionState = new PartitionState("", null, _zeroTag);
        }

        public virtual void Initialize()
        {
            if (_currentCheckpoint != null) _currentCheckpoint.Dispose();
            if (_closingCheckpoint != null) _closingCheckpoint.Dispose();
            _currentCheckpoint = null;
            _closingCheckpoint = null;
            _handledEventsAfterCheckpoint = 0;
            _requestedCheckpointPosition = null;
            _inCheckpoint = false;
            _requestedCheckpointState = new PartitionState("", null, _zeroTag); 
            _lastCompletedCheckpointPosition = null;
            _lastProcessedEventPosition.Initialize();
            _lastProcessedEventProgress = -1;

            _eventsProcessedAfterRestart = 0;
            _stateLoaded = false;
            _started = false;
            _stopping = false;
            _stopped = false;
            _stateRequested = false;
            _currentProjectionState = new PartitionState("", null, _zeroTag); 

            _partitionStateUpdateManager = null;
        }

        public virtual void Start(CheckpointTag checkpointTag)
        {
            Contract.Requires(_currentCheckpoint == null);
            if (!_stateLoaded)
                throw new InvalidOperationException("State is not loaded");
            if (_started)
                throw new InvalidOperationException("Already started");
            _started = true;
            _lastProcessedEventPosition.UpdateByCheckpointTagInitial(checkpointTag);
            _lastProcessedEventProgress = -1;
            _lastCompletedCheckpointPosition = checkpointTag;
            _requestedCheckpointPosition = null;
            _currentCheckpoint = CreateProjectionCheckpoint(_lastProcessedEventPosition.LastTag);
            _currentCheckpoint.Start();
        }

        public void Stopping()
        {
            EnsureStarted();
            if (_stopping)
                throw new InvalidOperationException("Already stopping");
            _stopping = true;
            RequestCheckpointToStop();
        }

        public void Stopped()
        {
            EnsureStarted();
            _started = false;
            _stopped = true;
        }

        public virtual void GetStatistics(ProjectionStatistics info)
        {
            info.Position = _lastProcessedEventPosition.LastTag;
            info.Progress = _lastProcessedEventProgress;
            info.LastCheckpoint = String.Format(CultureInfo.InvariantCulture, "{0}", _lastCompletedCheckpointPosition);
            info.EventsProcessedAfterRestart = _eventsProcessedAfterRestart;
            info.WritePendingEventsBeforeCheckpoint = _closingCheckpoint != null
                                                          ? _closingCheckpoint.GetWritePendingEvents()
                                                          : 0;
            info.WritePendingEventsAfterCheckpoint = (_currentCheckpoint != null
                                                          ? _currentCheckpoint.GetWritePendingEvents()
                                                          : 0);
            info.ReadsInProgress = /*_readDispatcher.ActiveRequestCount*/ 
                                                                          + + (_closingCheckpoint != null
                                                                                   ? _closingCheckpoint
                                                                                         .GetReadsInProgress()
                                                                                   : 0)
                                                                          + (_currentCheckpoint != null
                                                                                 ? _currentCheckpoint.GetReadsInProgress
                                                                                       ()
                                                                                 : 0);
            info.WritesInProgress = (_closingCheckpoint != null ? _closingCheckpoint.GetWritesInProgress() : 0)
                                    + (_currentCheckpoint != null ? _currentCheckpoint.GetWritesInProgress() : 0);
            info.CheckpointStatus = _inCheckpoint ? "Requested" : "";
        }

        public void NewPartition(string partition, CheckpointTag eventCheckpointTag)
        {
            RegisterNewPartition(partition, eventCheckpointTag);
            var result = _resultEmitter.NewPartition(partition, eventCheckpointTag);
            if (result != null)
                EventsEmitted(result);
        }

        public void StateUpdated(string partition, PartitionState oldState, PartitionState newState)
        {
            if (_stopped)
                return;
            EnsureStarted();
            if (_stopping)
                throw new InvalidOperationException("Stopping");

            if (oldState.Result != newState.Result)
            {
                var result = ResultUpdated(partition, oldState, newState);
                if (result != null)
                    EventsEmitted(result);
            }

            if (_emitPartitionCheckpoints && partition != "")
                CapturePartitionStateUpdated(partition, oldState, newState);

            if (partition == "" && newState.State == null) // ignore non-root partitions and non-changed states
                throw new NotSupportedException("Internal check");

            if (partition == "") 
                _currentProjectionState = newState;
        }

        public void EventProcessed(CheckpointTag checkpointTag, float progress)
        {
            if (_stopped)
                return;
            EnsureStarted();
            if (_stopping)
                throw new InvalidOperationException("Stopping");
            _eventsProcessedAfterRestart++;
            _lastProcessedEventPosition.UpdateByCheckpointTagForward(checkpointTag);
            _lastProcessedEventProgress = progress;
            // running state only
            _handledEventsAfterCheckpoint++;
        }

        public void EventsEmitted(EmittedEvent[] scheduledWrites)
        {
            if (_stopped)
                return;
            EnsureStarted();
            if (_stopping)
                throw new InvalidOperationException("Stopping");
            if (scheduledWrites != null)
                _currentCheckpoint.ValidateOrderAndEmitEvents(scheduledWrites);
        }

        public bool CheckpointSuggested(CheckpointTag checkpointTag, float progress)
        {
            if (!_useCheckpoints)
                throw new InvalidOperationException("Checkpoints are not used");
            if (_stopped || _stopping)
                return true;
            EnsureStarted();
            if (checkpointTag != _lastProcessedEventPosition.LastTag) // allow checkpoint at the current position
                _lastProcessedEventPosition.UpdateByCheckpointTagForward(checkpointTag);
            _lastProcessedEventProgress = progress;
            return RequestCheckpoint(_lastProcessedEventPosition);
        }

        public void Progress(float progress)
        {
            if (_stopping || _stopped)
                return;
            EnsureStarted();
            _lastProcessedEventProgress = progress;
        }

        public void BeginLoadState()
        {
            if (_stateRequested)
                throw new InvalidOperationException("State has been already requested");
            BeforeBeginLoadState();
            _stateRequested = true;
            if (_useCheckpoints)
            {
                RequestLoadState();
            }
            else
            {
                CheckpointLoaded(null, null);
            }
        }

        public abstract void RecordEventOrder(ProjectionSubscriptionMessage.CommittedEventReceived message, Action committed);

        public abstract void BeginLoadPartitionStateAt(string statePartition,
            CheckpointTag requestedStateCheckpointTag, Action<PartitionState> loadCompleted);

        protected abstract ProjectionCheckpoint CreateProjectionCheckpoint(CheckpointTag checkpointPosition);
        protected abstract void RegisterNewPartition(string partition, CheckpointTag at);
        protected abstract void BeginLoadPrerecordedEvents(CheckpointTag checkpointTag);
        protected abstract void BeforeBeginLoadState();
        protected abstract void RequestLoadState();

        protected abstract void BeginWriteCheckpoint(
            CheckpointTag requestedCheckpointPosition, string requestedCheckpointState);



        protected void PrerecordedEventsLoaded(CheckpointTag checkpointTag)
        {
            _publisher.Publish(
                new CoreProjectionProcessingMessage.PrerecordedEventsLoaded(_projectionCorrelationId, checkpointTag));
        }

        private void RequestCheckpointToStop()
        {
            EnsureStarted();
            if (!_stopping)
                throw new InvalidOperationException("Not stopping");
            // do not request checkpoint if no events were processed since last checkpoint
            if (_useCheckpoints
                && _lastCompletedCheckpointPosition < _lastProcessedEventPosition.LastTag)
            {
                RequestCheckpoint(_lastProcessedEventPosition);
                return;
            }
            _publisher.Publish(
                new CoreProjectionProcessingMessage.CheckpointCompleted(_projectionCorrelationId, _lastCompletedCheckpointPosition));
        }

        protected void EnsureStarted()
        {
            if (!_started)
                throw new InvalidOperationException("Not started");
        }

<<<<<<< HEAD
        private void CapturePartitionStateUpdated(string partition, PartitionState oldState, PartitionState newState)
        {
            if (_partitionStateUpdateManager == null)
                _partitionStateUpdateManager = new PartitionStateUpdateManager(_namingBuilder);
            _partitionStateUpdateManager.StateUpdated(partition, newState, oldState.CausedBy);
        }

        private void RequestCheckpoint(PositionTracker lastProcessedEventPosition)
=======
        /// <returns>true - if checkpoint has beem completed in-sync</returns>
        private bool RequestCheckpoint(PositionTracker lastProcessedEventPosition)
>>>>>>> e7828780
        {
            if (!_useCheckpoints)
                throw new InvalidOperationException("Checkpoints are not allowed");
            if (_inCheckpoint)
                throw new InvalidOperationException("Checkpoint in progress");
            return StartCheckpoint(lastProcessedEventPosition, _currentProjectionState);
        }

<<<<<<< HEAD
        private void StartCheckpoint(PositionTracker lastProcessedEventPosition, PartitionState projectionState)
=======
        /// <returns>true - if checkpoint has been completed in-sync</returns>
        private bool StartCheckpoint(PositionTracker lastProcessedEventPosition, string projectionState)
>>>>>>> e7828780
        {
            Contract.Requires(_closingCheckpoint == null);
            if (projectionState == null) throw new ArgumentNullException("projectionState");

            CheckpointTag requestedCheckpointPosition = lastProcessedEventPosition.LastTag;
            if (requestedCheckpointPosition == _lastCompletedCheckpointPosition)
                return true; // either suggested or requested to stop

            if (_emitPartitionCheckpoints)
                EmitPartitionCheckpoints();

            _inCheckpoint = true;
            _requestedCheckpointPosition = requestedCheckpointPosition;
            _requestedCheckpointState = projectionState;
            _handledEventsAfterCheckpoint = 0;
            _closingCheckpoint = _currentCheckpoint;
            _currentCheckpoint = CreateProjectionCheckpoint(requestedCheckpointPosition);
            // checkpoint only after assigning new current checkpoint, as it may call back immediately
            _closingCheckpoint.Prepare(requestedCheckpointPosition);
            return false; // even if prepare completes in sync it notifies the world by a message
        }

        private void EmitPartitionCheckpoints()
        {
            if (_partitionStateUpdateManager != null)
            {
                _partitionStateUpdateManager.EmitEvents(_currentCheckpoint);
                _partitionStateUpdateManager = null;
            }
        }

        protected void CheckpointLoaded(CheckpointTag checkpointTag, string checkpointData)
        {
            if (checkpointTag == null) // no checkpoint data found
            {
                checkpointTag = _zeroTag;
                checkpointData = null;
            }
            _stateLoaded = true;
            _publisher.Publish(
                new CoreProjectionProcessingMessage.CheckpointLoaded(
                    _projectionCorrelationId, checkpointTag, checkpointData));
            BeginLoadPrerecordedEvents(checkpointTag);
        }

        protected void SendPrerecordedEvent(
            EventStore.Core.Data.ResolvedEvent pair, CheckpointTag positionTag, long prerecordedEventMessageSequenceNumber)
        {
            var position = pair.OriginalEvent;
            var committedEvent = new ProjectionCoreServiceMessage.CommittedEventDistributed(
                Guid.Empty, default(EventPosition), position.EventStreamId, position.EventNumber,
                pair.Event.EventStreamId, pair.Event.EventNumber, pair.Link != null,
                ResolvedEvent.Create(
                    pair.Event.EventId, pair.Event.EventType, (pair.Event.Flags & PrepareFlags.IsJson) != 0,
                    pair.Event.Data, pair.Event.Metadata, pair.Event.TimeStamp), null, -1);
            _publisher.Publish(
                ProjectionSubscriptionMessage.CommittedEventReceived.FromCommittedEventDistributed(
                    committedEvent, positionTag, null, _projectionCorrelationId, Guid.Empty, prerecordedEventMessageSequenceNumber));
        }


        protected void RequestRestart(string reason)
        {
            _stopped = true; // ignore messages
            _publisher.Publish(new CoreProjectionProcessingMessage.RestartRequested(_projectionCorrelationId, reason));
        }

        public void Handle(CoreProjectionProcessingMessage.ReadyForCheckpoint message)
        {
            // ignore any messages - typically when faulted
            if (_stopped)
                return;
            // ignore any messages from previous checkpoints probably before RestartRequested
            if (message.Sender != _closingCheckpoint)
                return;
            if (!_inCheckpoint)
                throw new InvalidOperationException();
            BeginWriteCheckpoint(_requestedCheckpointPosition, _requestedCheckpointState.Serialize());
        }

        protected void CheckpointWritten()
        {
            Contract.Requires(_closingCheckpoint != null);
            _lastCompletedCheckpointPosition = _requestedCheckpointPosition;
            _closingCheckpoint.Dispose();
            _closingCheckpoint = null;
            if (!_stopping)
                // ignore any writes pending in the current checkpoint (this is not the best, but they will never hit the storage, so it is safe)
                _currentCheckpoint.Start();
            _inCheckpoint = false;

            //NOTE: the next checkpoint will start by completing checkpoint work item
            _publisher.Publish(
                new CoreProjectionProcessingMessage.CheckpointCompleted(_projectionCorrelationId, _lastCompletedCheckpointPosition));
        }

        public void Handle(CoreProjectionProcessingMessage.RestartRequested message)
        {
            RequestRestart(message.Reason);
        }

        private EmittedEvent[] ResultUpdated(string partition, PartitionState oldState, PartitionState newState)
        {
            return _resultEmitter.ResultUpdated(partition, newState.Result, newState.CausedBy);
        }

    }
}<|MERGE_RESOLUTION|>--- conflicted
+++ resolved
@@ -325,7 +325,6 @@
                 throw new InvalidOperationException("Not started");
         }
 
-<<<<<<< HEAD
         private void CapturePartitionStateUpdated(string partition, PartitionState oldState, PartitionState newState)
         {
             if (_partitionStateUpdateManager == null)
@@ -333,11 +332,8 @@
             _partitionStateUpdateManager.StateUpdated(partition, newState, oldState.CausedBy);
         }
 
-        private void RequestCheckpoint(PositionTracker lastProcessedEventPosition)
-=======
         /// <returns>true - if checkpoint has beem completed in-sync</returns>
         private bool RequestCheckpoint(PositionTracker lastProcessedEventPosition)
->>>>>>> e7828780
         {
             if (!_useCheckpoints)
                 throw new InvalidOperationException("Checkpoints are not allowed");
@@ -346,12 +342,8 @@
             return StartCheckpoint(lastProcessedEventPosition, _currentProjectionState);
         }
 
-<<<<<<< HEAD
-        private void StartCheckpoint(PositionTracker lastProcessedEventPosition, PartitionState projectionState)
-=======
         /// <returns>true - if checkpoint has been completed in-sync</returns>
-        private bool StartCheckpoint(PositionTracker lastProcessedEventPosition, string projectionState)
->>>>>>> e7828780
+        private bool StartCheckpoint(PositionTracker lastProcessedEventPosition, PartitionState projectionState)
         {
             Contract.Requires(_closingCheckpoint == null);
             if (projectionState == null) throw new ArgumentNullException("projectionState");
