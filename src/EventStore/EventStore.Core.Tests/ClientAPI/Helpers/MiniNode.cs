﻿// Copyright (c) 2012, Event Store LLP
// All rights reserved.
//  
// Redistribution and use in source and binary forms, with or without
// modification, are permitted provided that the following conditions are
// met:
//  
// Redistributions of source code must retain the above copyright notice,
// this list of conditions and the following disclaimer.
// Redistributions in binary form must reproduce the above copyright
// notice, this list of conditions and the following disclaimer in the
// documentation and/or other materials provided with the distribution.
// Neither the name of the Event Store LLP nor the names of its
// contributors may be used to endorse or promote products derived from
// this software without specific prior written permission
// THIS SOFTWARE IS PROVIDED BY THE COPYRIGHT HOLDERS AND CONTRIBUTORS
// "AS IS" AND ANY EXPRESS OR IMPLIED WARRANTIES, INCLUDING, BUT NOT
// LIMITED TO, THE IMPLIED WARRANTIES OF MERCHANTABILITY AND FITNESS FOR
// A PARTICULAR PURPOSE ARE DISCLAIMED. IN NO EVENT SHALL THE COPYRIGHT
// HOLDER OR CONTRIBUTORS BE LIABLE FOR ANY DIRECT, INDIRECT, INCIDENTAL,
// SPECIAL, EXEMPLARY, OR CONSEQUENTIAL DAMAGES (INCLUDING, BUT NOT
// LIMITED TO, PROCUREMENT OF SUBSTITUTE GOODS OR SERVICES; LOSS OF USE,
// DATA, OR PROFITS; OR BUSINESS INTERRUPTION) HOWEVER CAUSED AND ON ANY
// THEORY OF LIABILITY, WHETHER IN CONTRACT, STRICT LIABILITY, OR TORT
// (INCLUDING NEGLIGENCE OR OTHERWISE) ARISING IN ANY WAY OUT OF THE USE
// OF THIS SOFTWARE, EVEN IF ADVISED OF THE POSSIBILITY OF SUCH DAMAGE.
//  

using System;
using System.Diagnostics;
using System.IO;
using System.Linq;
using System.Net;
using System.Net.Sockets;
using System.Runtime.InteropServices;
using System.Threading;
using EventStore.Common.Log;
using EventStore.Common.Utils;
using EventStore.Core.Bus;
using EventStore.Core.Messages;
using EventStore.Core.Services.Monitoring;
using EventStore.Core.Settings;
using EventStore.Core.TransactionLog.Checkpoint;
using EventStore.Core.TransactionLog.Chunks;
using EventStore.Core.TransactionLog.FileNamingStrategy;

namespace EventStore.Core.Tests.ClientAPI.Helpers
{
    internal class MiniNode
    {
<<<<<<< HEAD
        private static readonly AvailablePortsPool AvailablePortsPool = new AvailablePortsPool(49200, 5000);
=======
        private static readonly ILogger Log = LogManager.GetLoggerFor<MiniNode>();
        private static readonly EventStore.Common.Concurrent.ConcurrentQueue<int> AvailablePorts = new EventStore.Common.Concurrent.ConcurrentQueue<int>(GetRandomPorts(49200, 5000));
>>>>>>> cca1edee

        public IPEndPoint TcpEndPoint { get; private set; }
        public IPEndPoint HttpEndPoint { get; private set; }

        private readonly SingleVNode _node;
        private readonly TFChunkDb _tfChunkDb;
        private ICheckpoint _writerChk;
        private ICheckpoint _chaserChk;
        private ICheckpoint _epochChk;
        private ICheckpoint _truncateChk;
        private readonly string _dbPath;

        public MiniNode(string pathname)
        {
            var ip = GetLocalIp();

            int extTcpPort = AvailablePortsPool.GetAvailablePort(ip);
            int extHttpPort = AvailablePortsPool.GetAvailablePort(ip);

            _dbPath = Path.Combine(pathname, string.Format("mini-node-db-{0}-{1}", extTcpPort, extHttpPort));
            Directory.CreateDirectory(_dbPath);
            _tfChunkDb = new TFChunkDb(CreateOneTimeDbConfig(1024*1024, _dbPath, 1));

            TcpEndPoint = new IPEndPoint(ip, extTcpPort);
            HttpEndPoint = new IPEndPoint(ip, extHttpPort);

            var singleVNodeSettings = new SingleVNodeSettings(TcpEndPoint,
                                                              HttpEndPoint,
                                                              new[] {HttpEndPoint.ToHttpUrl()},
                                                              1,
                                                              1,
                                                              1,
                                                              TimeSpan.FromSeconds(2),
                                                              TimeSpan.FromSeconds(2),
                                                              TimeSpan.FromHours(1),
                                                              StatsStorage.None);

            Log.Info("\n{0,-25} {1} ({2})\n"
                     + "{3,-25} {4} ({5}-bit)\n"
                     + "{6,-25} {7}\n"
                     + "{8,-25} {9}\n"
                     + "{10,-25} {11}\n"
                     + "{12,-25} {13}\n",
                     "OS:", OS.IsLinux ? "Linux" : "Windows", Environment.OSVersion,
                     "RUNTIME:", OS.GetRuntimeVersion(), Marshal.SizeOf(typeof(IntPtr)) * 8,
                     "GC:", GC.MaxGeneration == 0 ? "NON-GENERATION (PROBABLY BOEHM)" : string.Format("{0} GENERATIONS", GC.MaxGeneration + 1),
                     "DBPATH:", _dbPath,
                     "TCP ENDPOINT:", TcpEndPoint,
                     "HTTP ENDPOINT:", HttpEndPoint);

            _node = new SingleVNode(_tfChunkDb, singleVNodeSettings, dbVerifyHashes: true, runProjections: false, memTableEntryCount: 1000);
        }

        public void Start()
        {
            var startedEvent = new ManualResetEventSlim(false);
            //_node.Bus.Subscribe(new AdHocHandler<SystemMessage.BecomeMaster>(m => startedEvent.Set()));
            _node.Bus.Subscribe(new AdHocHandler<SystemMessage.SystemInit>(m => startedEvent.Set()));

            _node.Start();

            if (!startedEvent.Wait(60000))
                throw new TimeoutException("MiniNode haven't started in 60 seconds.");
        }

        public void Shutdown()
        {
            var shutdownEvent = new ManualResetEventSlim(false);
            _node.Bus.Subscribe(new AdHocHandler<SystemMessage.BecomeShutdown>(m => shutdownEvent.Set()));

            _node.Stop(exitProcess: true);

            if (!shutdownEvent.Wait(20000))
                throw new TimeoutException("MiniNode haven't shut down in 20 seconds.");

            AvailablePortsPool.ReleasePort(TcpEndPoint.Port);
            AvailablePortsPool.ReleasePort(HttpEndPoint.Port);

            TryDeleteDirectory(_dbPath);
        }

        private void TryDeleteDirectory(string directory)
        {
            try
            {
                Directory.Delete(directory, true);
            }
            catch (Exception e)
            {
                Debug.WriteLine("Failed to remove directory {0}", directory);
                Debug.WriteLine(e);
            }
        }

        private IPAddress GetLocalIp()
        {
            var host = Dns.GetHostEntry(Dns.GetHostName());
            return host.AddressList.FirstOrDefault(ip => ip.AddressFamily == AddressFamily.InterNetwork);
        }

        private TFChunkDbConfig CreateOneTimeDbConfig(int chunkSize, string dbPath, int chunksToCache)
        {
            var writerCheckFilename = Path.Combine(dbPath, Checkpoint.Writer + ".chk");
            var chaserCheckFilename = Path.Combine(dbPath, Checkpoint.Chaser + ".chk");
            var epochCheckFilename = Path.Combine(dbPath, Checkpoint.Epoch + ".chk");
            var truncateCheckFilename = Path.Combine(dbPath, Checkpoint.Truncate + ".chk");
            if (Runtime.IsMono)
            {
                _writerChk = new FileCheckpoint(writerCheckFilename, Checkpoint.Writer, cached: true);
                _chaserChk = new FileCheckpoint(chaserCheckFilename, Checkpoint.Chaser, cached: true);
                _epochChk = new FileCheckpoint(epochCheckFilename, Checkpoint.Epoch, cached: true, initValue: -1);
                _truncateChk = new FileCheckpoint(truncateCheckFilename, Checkpoint.Truncate, cached: true, initValue: -1);
            }
            else
            {
                _writerChk = new MemoryMappedFileCheckpoint(writerCheckFilename, Checkpoint.Writer, cached: true);
                _chaserChk = new MemoryMappedFileCheckpoint(chaserCheckFilename, Checkpoint.Chaser, cached: true);
                _epochChk = new MemoryMappedFileCheckpoint(epochCheckFilename, Checkpoint.Epoch, cached: true, initValue: -1);
                _truncateChk = new MemoryMappedFileCheckpoint(truncateCheckFilename, Checkpoint.Truncate, cached: true, initValue: -1);
            }
            var nodeConfig = new TFChunkDbConfig(dbPath,
                                                 new VersionedPatternFileNamingStrategy(dbPath, "chunk-"),
                                                 chunkSize,
                                                 chunksToCache,
                                                 _writerChk,
                                                 _chaserChk,
                                                 _epochChk,
                                                 _truncateChk);

            return nodeConfig;
        }
    }
}<|MERGE_RESOLUTION|>--- conflicted
+++ resolved
@@ -48,12 +48,8 @@
 {
     internal class MiniNode
     {
-<<<<<<< HEAD
+        private static readonly ILogger Log = LogManager.GetLoggerFor<MiniNode>();
         private static readonly AvailablePortsPool AvailablePortsPool = new AvailablePortsPool(49200, 5000);
-=======
-        private static readonly ILogger Log = LogManager.GetLoggerFor<MiniNode>();
-        private static readonly EventStore.Common.Concurrent.ConcurrentQueue<int> AvailablePorts = new EventStore.Common.Concurrent.ConcurrentQueue<int>(GetRandomPorts(49200, 5000));
->>>>>>> cca1edee
 
         public IPEndPoint TcpEndPoint { get; private set; }
         public IPEndPoint HttpEndPoint { get; private set; }
