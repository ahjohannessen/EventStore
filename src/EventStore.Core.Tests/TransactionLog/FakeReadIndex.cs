--- conflicted
+++ resolved
@@ -6,7 +6,7 @@
 using EventStore.Core.Data;
 using EventStore.Core.Services.Storage.ReaderIndex;
 using EventStore.Core.TransactionLog.LogRecords;
-<<<<<<< HEAD
+using EventStore.Core.Util;
 
 namespace EventStore.Core.Tests.TransactionLog {
 	internal class FakeReadIndex : IReadIndex {
@@ -21,15 +21,6 @@
 		public IIndexWriter IndexWriter {
 			get { throw new NotImplementedException(); }
 		}
-=======
-using EventStore.Core.Util;
-
-namespace EventStore.Core.Tests.TransactionLog {
-	internal class FakeReadIndex : IReadIndex {
-		public long LastCommitPosition { get { throw new NotImplementedException(); } }
-		public long LastReplicatedPosition { get { throw new NotImplementedException(); } }
-		public IIndexWriter IndexWriter { get { throw new NotImplementedException(); } }
->>>>>>> 55acb92a
 
 		private readonly Func<string, bool> _isStreamDeleted;
 
@@ -70,14 +61,11 @@
 			throw new NotImplementedException();
 		}
 
-<<<<<<< HEAD
-=======
 		public IndexReadAllFilteredResult ReadAllEventsForwardFiltered(TFPos pos, int maxCount, int maxSearchWindow,
 			StringFilter allowedEventTypes) {
 			throw new NotImplementedException();
 		}
 
->>>>>>> 55acb92a
 		public IndexReadAllResult ReadAllEventsBackward(TFPos pos, int maxCount) {
 			throw new NotImplementedException();
 		}
