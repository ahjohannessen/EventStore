--- conflicted
+++ resolved
@@ -84,19 +84,11 @@
 				readers,
 				TableIndex,
 				0,
-<<<<<<< HEAD
-				additionalCommitChecks: PerformAdditionalCommitChecks,
-				metastreamMaxCount: MetastreamMaxCount,
-				hashCollisionReadLimit: Opts.HashCollisionReadLimitDefault,
-				skipIndexScanOnReads: Opts.SkipIndexScanOnReadsDefault,
-				replicationCheckpoint: Db.Config.ReplicationCheckpoint);
-=======
 				PerformAdditionalCommitChecks,
 				MetastreamMaxCount,
 				Opts.HashCollisionReadLimitDefault,
 				Opts.SkipIndexScanOnReadsDefault,
 				Db.Config.ReplicationCheckpoint);
->>>>>>> 55acb92a
 
 			ReadIndex.Init(ChaserCheckpoint.Read());
 
@@ -105,11 +97,7 @@
 				if (_completeLastChunkOnScavenge)
 					Db.Manager.GetChunk(Db.Manager.ChunksCount - 1).Complete();
 				_scavenger = new TFChunkScavenger(Db, new FakeTFScavengerLog(), TableIndex, ReadIndex);
-<<<<<<< HEAD
-				_scavenger.Scavenge(alwaysKeepScavenged: true, mergeChunks: _mergeChunks).Wait();
-=======
 				_scavenger.Scavenge(true, _mergeChunks).Wait();
->>>>>>> 55acb92a
 			}
 		}
 
@@ -132,22 +120,14 @@
 			string data,
 			DateTime? timestamp = null,
 			Guid eventId = default(Guid),
-<<<<<<< HEAD
-			bool retryOnFail = false) {
-=======
 			bool retryOnFail = false,
 			string eventType = "some-type") {
->>>>>>> 55acb92a
 			var prepare = LogRecord.SingleWrite(WriterCheckpoint.ReadNonFlushed(),
 				eventId == default(Guid) ? Guid.NewGuid() : eventId,
 				Guid.NewGuid(),
 				eventStreamId,
 				eventNumber - 1,
-<<<<<<< HEAD
-				"some-type",
-=======
 				eventType,
->>>>>>> 55acb92a
 				Helper.UTF8NoBom.GetBytes(data),
 				null,
 				timestamp);
@@ -156,11 +136,7 @@
 			if (!retryOnFail) {
 				Assert.IsTrue(Writer.Write(prepare, out pos));
 			} else {
-<<<<<<< HEAD
 				long firstPos = prepare.LogPosition;
-=======
-				var firstPos = prepare.LogPosition;
->>>>>>> 55acb92a
 				if (!Writer.Write(prepare, out pos)) {
 					prepare = LogRecord.SingleWrite(pos,
 						prepare.CorrelationId,
@@ -255,11 +231,7 @@
 				null);
 
 			if (retryOnFail) {
-<<<<<<< HEAD
 				long firstPos = prepare.LogPosition;
-=======
-				var firstPos = prepare.LogPosition;
->>>>>>> 55acb92a
 				long newPos;
 				if (!Writer.Write(prepare, out newPos)) {
 					var tPos = prepare.TransactionPosition == prepare.LogPosition
@@ -371,14 +343,10 @@
 
 		protected PrepareLogRecord WriteSingleEventWithLogVersion0(Guid id, string streamId, long position,
 			long expectedVersion, PrepareFlags? flags = null) {
-<<<<<<< HEAD
 			if (!flags.HasValue) {
 				flags = PrepareFlags.SingleWrite;
 			}
 
-=======
-			if (!flags.HasValue) flags = PrepareFlags.SingleWrite;
->>>>>>> 55acb92a
 			long pos;
 			var record = new PrepareLogRecord(position, id, id, position, 0, streamId, expectedVersion, DateTime.UtcNow,
 				flags.Value, "type", new byte[10], new byte[0], LogRecordVersion.LogRecordV0);
